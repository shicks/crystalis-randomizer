import {Expr} from '../asm/expr.js';
import {Module} from '../asm/module.js';
import {Rom} from '../rom.js';
import {MessageId} from './messageid.js';
import {Address, Data, Segment, hex, readString,
        seq, free, tuple} from './util.js';

const {$14, $15, $16_a, $17} = Segment;

// import {SuffixTrie} from '../util.js';

// class DataTable<T> extends Array<T> {

//   constructor(readonly rom: Rom,
//               readonly base: Address,
//               readonly count: number,
//               readonly width: number,
//               // TODO - what was this supposed to be?!?
//               func: (...x: number[]) => T =
//                   width > 1 ? (...i) => i as any : i => i as any) {
//     super(count);
//     for (let i = 0; i < count; i++) {
//       this[i] = func(...slice(rom.prg, base + i * width, width));
//     }
//   }
// }

// class AddressTable<T> extends Array<T> {

//   readonly addresses: number[];

//   constructor(readonly rom: Rom,
//               readonly base: Address,
//               readonly count: number,
//               readonly segment: string,
//               func: (x: number, i: number, arr: number[]) => T = i => i as any) {
//     super(count);
//     this.addresses = seq(this.count,
//                          (i: number) => {
//                            const a = readLittleEndian(rom.prg, base + 2 * i);
//                            return a && a + offset;
//                          });
                         
//     for (let i = 0; i < count; i++) {
//       this[i] = func(this.addresses[i], i, this.addresses);
//     }
//   }
// }

const DELIMITERS = new Map<number, string>([[6, '{}'], [7, '[]']]);

type WordFactory = (id: number, group: number) => string;

class Message {

  // This is redundant - the text should be used instead.
  bytes: number[] = [];
  hex: string = ''; // for debugging
  text: string;

  constructor(readonly messages: Messages,
              readonly part: number,
              readonly id: number,
              offset: number,
              words: WordFactory) {

    // Parse the message
    const prg: Data<number> = messages.rom.prg;
    const parts = [];
    for (let i = offset; offset && prg[i]; i++) {
      const b = prg[i];
      this.bytes.push(b);
      if (b === 1) {
        // NOTE - there is one case where two messages seem to abut without a
        // null terminator - $2ca91 ($12:$08) falls through from 12:07.  We fix
        // that with an adjustment in rom.ts, but this detects it just in case.
        if (i !== offset && prg[i - 1] !== 3) {
          throw new Error(`Unexpected start message signal at ${i.toString(16)}`);
        }
      } else if (b === 2) {
        parts.push('\n ');
      } else if (b === 3) {
        parts.push(`${Messages.CONTINUED}\n`); // black down-pointing triangle
      } else if (b === 4) {
        parts.push('{:HERO:}');
      } else if (b === 8) {
        parts.push('[:ITEM:]');
      } else if (b >= 5 && b <= 9) {
        const next = prg[++i];
        this.bytes.push(next);
        if (b === 9) {
          parts.push(' '.repeat(next));
          continue;
        }
        const delims = DELIMITERS.get(b);
        if (delims) {
          parts.push(delims[0]);
          parts.push(next.toString(16).padStart(2, '0'));
          parts.push(':');
        }
        parts.push(words(next, b));
        if (delims) parts.push(delims[1]);
        if (!PUNCTUATION[String.fromCharCode(prg[i + 1])]) {
          parts.push(' ');
        }
      } else if (b >= 0x80) {
        parts.push(words(b, 0));
        if (!PUNCTUATION[String.fromCharCode(prg[i + 1])]) {
          parts.push(' ');
        }
      } else if (b >= 0x20) {
        parts.push(String.fromCharCode(b));
      } else {
        throw new Error(`Non-exhaustive switch: ${b} at ${i.toString(16)}`);
      }
    }
    this.text = parts.join('');
  }

  mid(): string {
    return `${hex(this.part)}:${hex(this.id)}`;
  }

  // Fixes the text to ensure it fits in the dialog box.
  // Constraints:
  //  - no line is longer than 28 characters
  //  - first line after a \n is indented one space
  //  - uncapitalized (unpunctuated?) first characters are indented, too
  //  - wrap or unwrap any person or item names
  //  - at most four lines per message box
  // If any violations are found, the entire message is reflowed.
  fixText(): void {
    if (this.checkText()) return;
    const parts: string[] = [];
    let lineNum = 0;
    let lineLen = 0;
    let space = false;
    // TODO - change word into something fancier - an array of
    // (str, len, fallback) so that punctuation after an
    // expansion doesn't screw us up.
    // OR... just insert the fallback every time and instead memoize
    // the expansion to replace at the end if there's no break.
    let word: string[] = [];
    const expansions = new Map<string, string>();
    function insert(str: string, len: number = str.length) {
      // TODO - what do we do with existing page breaks?
      //      - if we ever need to _move_ one then we should IGNORE it?
      //      - same with newlines...
      // if (str === '#') {
      //   newline();
      //   return;
      // }
      if (lineLen + len > 29) newline();
      if (str === ' ') {
        parts.push(...word, ' ');
        word = [];
      } else if (/^[[{]:/.test(str)) {
        word.push({toString: () => str, length: len} as any);
      } else {
        word.push(str);
      }
      lineLen += len;
      space = str.endsWith(' ');
    }
    function insertSpace() {
      if (!space) insert(' ');
      space = true;
    }
    function insertAll(str: string) {
      const split = str.split(/\s+/);
      for (let i = 0; i < split.length; i++) {
        if (i) insertSpace();
        insert(split[i]);
      }
    }
    function newline() {
      lineLen = 1 + word.reduce((a, b) => a + b.length, 0);
      if (++lineNum > 3) {
        parts.push('#\n ');
        lineNum = 0;
      } else {
        parts.push('\n ');
      }
      space = true;
    }
    for (let i = 0; i < this.text.length; i++) {
      const c = this.text[i];
      const next = this.text[i + 1];
      if (/[\s\n#]/.test(c)) {
        insertSpace();
      } else if (c === '{') {
        if (next === ':') {
          insert('{:HERO:}', 6);
        } else {
          const colon = this.text.indexOf(':', i);
          const id = Number.parseInt(this.text.substring(i + 1, colon), 16);
          const name = this.messages.extraWords[6][id];
          expansions.set(name, `{${id.toString(16)}:${name}}`);
          insertAll(name);
        }
        i = this.text.indexOf('}', i);
      } else if (c === '[') {
        if (next === ':') {
          const items = this.messages.rom.items;
          insert('[:ITEM:]', Math.max(...items.map(i => i.messageName.length)));
        } else {
          const colon = this.text.indexOf(':', i);
          const id = Number.parseInt(this.text.substring(i + 1, colon), 16);
          const name = this.messages.rom.items[id].messageName;
          expansions.set(name, `[${id.toString(16)}:${name}]`);
          insertAll(name);
        }
        i = this.text.indexOf(']', i);
      } else {
        insert(c);
      }
    }
    parts.push(...word);
    let text = parts.join('');
    for (const [full, abbr] of expansions) {
      if (text.includes(full)) text = text.split(full).join(abbr);
    }
    this.text = text;
  }

  checkText(): boolean {
    let lineNum = 0;
    let lineLen = 0;
    for (let i = 0; i < this.text.length; i++) {
      const c = this.text[i];
      const next = this.text[i + 1];
      if (c === '\n') {
        lineNum++;
        lineLen = 1;
        if (lineNum > 3) return false;
      } else if (c === '#') {
        if (next === '\n') i++; // eat newline
        lineNum = lineLen = 0;
      } else if (c === '{' || c === '[') {
        if (next === ':') {
          if (c === '{') { // {:HERO:}
            lineLen += 6;
          } else { // [:ITEM:]
            // compute the max item length
            const items = this.messages.rom.items;
            lineLen += Math.max(...items.map(i => i.messageName.length));
          }
          if (lineLen > 28) return false;
        } else {
          const colon = this.text.indexOf(':', i);
          const id = Number.parseInt(this.text.substring(i + 1, colon), 16);
          lineLen += (c === '{' ?
                          this.messages.extraWords[6][id] :
                          this.messages.rom.items[id].messageName).length;
        }
        i = this.text.indexOf(CLOSERS[c], i);
      } else {
        lineLen++;
      }
      if (lineLen > 29 && c !== ' ') return false;
    }
    return true;
  }
}

const PUNCTUATION: {[char: string]: boolean} = {
  '\0': true,
  ' ': true,
  '!': true,
  '\'': true,
  ',': true,
  '.': true,
  ':': true,
  ';': true,
  '?': true,
  '_': true,

  // ????
  '\n': true, // line separator
  '#': true,  // page separator
};

// NOTE: the +1 version is always at +5 from the pointer
const COMMON_WORDS_BASE_PTR = Address.of($14, 0x8704);
const UNCOMMON_WORDS_BASE_PTR = Address.of($14, 0x868a);
const PERSON_NAMES_BASE_PTR = Address.of($14, 0x86d5);
const ITEM_NAMES_BASE_PTR = Address.of($14, 0x86e9);
const ITEM_NAMES_BASE_PTR2 = Address.of($14, 0x8789);

const BANKS_PTR = Address.of($14, 0x8541);
const BANKS_PTR2 = Address.of($14, 0x864c);
const PARTS_PTR = Address.of($14, 0x854c);

const SEGMENTS: Record<number, Segment> = {
  0x15: $15,
  0x16: $16_a,
  0x17: $17,
};


export class Messages {

  // TODO - we might want to encode this in the spare rom data
  partCount: number = 0x22;

  commonWords: string[] = [];
  uncommonWords: string[] = [];
  personNames: string[] = [];
  itemNames: string[] = [];
  extraWords: {[group: number]: string[]};
  banks: number[];
  parts: Message[][] = [];

  // NOTE: these data structures are redundant with the above.
  // Once we get things working smoothly, we should clean it up
  // to only use one or the other.
  // abbreviations: string[];
  // personNames: string[];

  // static readonly CONTINUED = '\u25bc';
  static readonly CONTINUED = '#';

  constructor(readonly rom: Rom) {
    const commonWordsBase = COMMON_WORDS_BASE_PTR.readAddress(rom.prg);
    const uncommonWordsBase = UNCOMMON_WORDS_BASE_PTR.readAddress(rom.prg);
    const personNamesBase = PERSON_NAMES_BASE_PTR.readAddress(rom.prg);
    const itemNamesBase = ITEM_NAMES_BASE_PTR.readAddress(rom.prg);
    const banksBase = BANKS_PTR.readAddress(rom.prg);
    const partsBase = PARTS_PTR.readAddress(rom.prg);

    const bases: Record<number, Address> = {
      5: uncommonWordsBase,
      6: personNamesBase,
      7: itemNamesBase,
    };

    //const str = (a: number) => readString(rom.prg, a);
    // TODO - read these addresses directly from the code, in case they move
    // this.commonWords = new AddressTable(rom, commonWordsBase, 0x80, 0x20000, str);
    // uncommonWords = new AddressTable(rom, extraWordsBase,
    //                       (personNamesBase.minus(extraWordsBase)) >>> 1,
    //                       '10', str), // less common
    // personNames = personNamesBase, 36, '10', str), // people/places
    // itemNames = new AddressTable(rom, itemNamesBase, 74, '10', str), // items (also 8?)
    this.extraWords = {
      5: this.uncommonWords,
      6: this.personNames,
      7: this.itemNames,
    };

    const getWord = (arr: string[], base: Address, index: number) => {
      let word = arr[index];
      if (word != null) return word;
      word = readString(rom.prg,
                        base.plus(2 * index).readAddress(rom.prg).offset);
      return (arr[index] = word);
    };

    // Lazily read the words
    const words = (id: number, group: number) => {
      if (!group) return getWord(this.commonWords, commonWordsBase, id - 0x80);
      return getWord(this.extraWords[group], bases[group], id);
    };
    // but eagerly read item names
    for (let i = 0; i < 0x49 /*rom.items.length*/; i++) {
      words(i, 7);
    }

    // NOTE: we maintain the invariant that the banks table directly
    // follows the parts tables, which are in order, so that we can
    // detect the end of each part.  Otherwise there is no guarantee
    // how large the part actually is.

    let lastPart = banksBase.offset;
    this.banks = tuple(rom.prg, lastPart, this.partCount);
    for (let p = this.partCount - 1; p >= 0; p--) {
      const start = partsBase.plus(2 * p).readAddress(rom.prg);
      const len = (lastPart - start.offset) >>> 1;
      lastPart = start.offset;
      const seg = SEGMENTS[this.banks[p]];
      const part: Message[] = this.parts[p] = [];
      for (let i = 0; i < len; i++) {
        const addr = start.plus(2 * i).readAddress(rom.prg, seg);
        part[i] = new Message(this, p, i, addr.offset, words);
      }
    }

  //   this.parts = new AddressTable(
  //       rom, 0x28422, 0x22, 0x20000,
  //       (addr, part, addrs) => {
  //         // need to compute the end based on the array?
  //         const count = part === 0x21 ? 3 : (addrs[part + 1] - addr) >>> 1;
  //         // offset: bank=$15 => $20000, bank=$16 => $22000, bank=$17 => $24000
  //         // subtract $a000 because that's the page we're loading at.
  //         return new AddressTable(
  //             rom, addr, count, (this.banks[part] << 13) - 0xa000,
  //             (m, id) => new Message(this, part, id, m, addr + 2 * id));
  //       });
  }

  // Flattens the messages.  NOTE: returns unused messages.
  * messages(used?: {has: (mid: string) => boolean}): Iterable<Message> {
    for (const part of this.parts) {
      if (used) {
        for (const message of part) {
          if (used.has(message.mid)) yield message;
        }
      } else {
        yield * part;
      }
    }
  }

  // Returns a map from message id (mid) to known usages.
  uses(): Map<string, Set<string>> {
    const out = new Map<string, Set<string>>();
    function use(message: MessageId | string, usage: string) {
      const str = typeof message === 'string' ? message : message.mid;
      const set = out.get(str) || new Set();
      set.add(usage);
      out.set(str, set);
    }
    for (const trigger of this.rom.triggers) {
      if (trigger.message.nonzero()) {
        use(trigger.message, `Trigger $${hex(trigger.id)}`);
      }
    }
    for (const item of this.rom.items) {
      for (const m of item.itemUseMessages()) {
        if (m.nonzero()) use(m, `Item $${hex(item.id)}`);
      }
    }
    for (const npc of this.rom.npcs) {
      for (const d of npc.globalDialogs) {
        use(d.message, `NPC $${hex(npc.id)}`);
      }
      for (const [l, ds] of npc.localDialogs) {
        const lh = l >= 0 ? ` @ $${hex(l)}` : '';
        for (const d of ds) {
          use(d.message, `NPC $${hex(npc.id)}${lh}`);
        }
      }
    }
    for (const sage of this.rom.telepathy.sages) {
      for (const d of sage.defaultMessages) {
        use(d, `Telepathy ${sage.sage}`);
      }
      for (const g of sage.messageGroups) {
        for (const [, ...ms] of g.messages) {
          for (const m of ms) {
            use(m!, `Telepathy ${sage.sage}`);
          }
        }
      }
    }
    for (const m of HARDCODED_MESSAGES) {
      use(m, 'Hardcoded');
    }
    return out;
  }

  buildAbbreviationTable(uses = this.uses()): Abbreviation[] {
    // Count frequencies of used suffixes.
    interface Suffix {
      // Actual string
      str: string;
      // Total number of bytes saved over all occurrences
      saving: number;
      // All the initial words this is in (not counting chains)
      words: Set<number>;
      // Number of chains
      chains: number;
      // Number of letters missing from the first word
      missing: number;
    }
    interface Word {
      // Actual string
      str: string;
      // Index in list
      id: number;
      // The chainable punctuation after this word (space or apostrophe)
      chain: string;
      // Possible bytes to be saved
      bytes: number;
      // Number of characters currently being compressed
      used: number;
      // All suffixes that touch this word
      suffixes: Set<Suffix>;
      // Message ID
      mid: string;
    }

    // Ordered list of words
    const words: Word[] = [];
    // Keep track of addresses we've seen, mapping to message IDs for aliasing.
    const addrs = new Map<string, string>();
    // Aliases mapping multiple message IDs to already-seen ones.
    const alias = new Map<string, string[]>();

    for (const message of this.messages(uses)) {
      // TODO - can't land reflow until we have lipsum text.
      message.fixText();
      const mid = message.mid;
      // Don't read the same message twice.
      const seen = addrs.get(message.text);
      const aliases = seen != null && alias.get(seen);
      if (aliases) {
        aliases.push(mid);
        continue;
      }
      addrs.set(message.text, mid);
      alias.set(mid, []);
      // Split up the message text into words.
      const text = message.text;
      let letters = [];

      for (let i = 0, len = text.length; i <= len; i++) {
        const c = text[i];
        const closer = CLOSERS[c];
        if (PUNCTUATION[c] || closer || i === len) {
          // if the next character is non-punctuation then it chains
          const next = text[i + 1];
          if (closer) i = Math.max(i, text.indexOf(closer, i));
          if (!letters.length) continue;
          const chain =
              (c === ' ' || c === '\'') && next && !PUNCTUATION[next] ? c : '';
          const str = letters.join('');
          const id = words.length;
          const bytes = str.length + (c === ' ' ? 1 : 0);
          letters = [];
          words.push(
              {str, id, chain, bytes, used: 0, suffixes: new Set(), mid});
        } else {
          letters.push(c);
        }
      }
    }

    // Initialize map of string to suffix
    const suffixes = new Map<string, Suffix>();
    for (let i = words.length - 1; i >= 0; i--) {
      // For each word
      const word = words[i];
      for (let j = word.bytes - 2; j >= 0; j--) {
        // For each suffix
        const suffix = word.str.substring(j);
        // Current full string, adding all the chains so far
        let str = suffix;
        // Number of extra chains added
        let len = 0;
        let later = word;
        let saving = word.bytes - j - 1;
        while (true) {
          // For itself and each chainable word thereafter
          let data = suffixes.get(str);
          if (!data) suffixes.set(str, (data = {chains: len, missing: j,
                                                saving: -str.length, str,
                                                words: new Set()}));
          data.words.add(i);
          data.saving += saving;
          // Link the suffixes
          for (let k = len; k >= 0; k--) words[i + k].suffixes.add(data);
          if (!later.chain) break;
          // If there's another word to chain to, then continue
          str += later.chain;
          later = words[i + (++len)];
          str += later.str;
          saving += later.bytes;
        }
      }
    }

    // Sort the suffixes to find the most impactful
    const invalid = new Set<string>();
    const abbr: Abbreviation[] = [];
    const order = ({saving: a}: Suffix, {saving: b}: Suffix) => b - a;
    const sorted = [...suffixes.values()].sort(order);
    let tableLength = 0;
    while (sorted.length && tableLength < MAX_TABLE_LENGTH) {
      // Check if the sort order has been invalidated and resort
      if (invalid.has(sorted[0].str)) {
        sorted.sort(order);
        invalid.clear();
      }
      const {str, saving, missing, words: ws, chains} = sorted.shift()!;
      // figure out if it's worth adding...
      if (saving <= 0) break;
      // make the abbreviation
      tableLength += str.length + 3;
      const l = abbr.length;
      const mids = new Set<string>();
      for (const w of ws) {
        const word = words[w];
        for (const mid of [word.mid, ...(alias.get(word.mid) || [])]) {
          mids.add(mid);
        }
      }
      abbr.push({
        bytes: l < 0x80 ? [l + 0x80] : [5, l - 0x80],
        mids,
        // messages: new Set([...ws].map(w => words[w].mid)),
        str,
      });

      // Blast radius: all other suffixes related to all touched words save less
      for (const i of ws) {
        for (let k = 0; k <= chains; k++) {
          const word = words[i + k];
          const used = word.bytes - (!k ? missing : 0);
          for (const suffix of word.suffixes) {
            suffix.saving -= (used - word.used);
            invalid.add(suffix.str);
          }
          word.used = used; // typically increases...
        }
      }

      // If this takes us over 0x80 then all suffixes get us one less byte of savings per use
      if (abbr.length === 0x80) {
        for (const data of suffixes.values()) {
          data.saving -= data.words.size;
        }
        sorted.sort(order);
        invalid.clear();
      }
    }
    return abbr;
  }

  /** Rebuild the word tables and message encodings. */
  compress() {
    const uses = this.uses();
    const table = this.buildAbbreviationTable(uses);
    // group abbreviations by message and sort by length.
    const abbrs = new Map<string, Abbreviation[]>(); // by mid
    this.commonWords.splice(0, this.commonWords.length);
    this.uncommonWords.splice(0, this.uncommonWords.length);
    for (const abbr of table) {
      if (abbr.bytes.length === 1) {
        this.commonWords[abbr.bytes[0] & 0x7f] = abbr.str;
      } else {
        this.extraWords[abbr.bytes[0]][abbr.bytes[1]] = abbr.str;
      }
      for (const mid of abbr.mids) {
        let abbrList = abbrs.get(mid);
        if (!abbrList) abbrs.set(mid, (abbrList = []));
        abbrList.push(abbr);
      }
    }
    for (const abbrList of abbrs.values()) {
      abbrList.sort(({str: {length: x}}: Abbreviation, {str: {length: y}}: Abbreviation) => y - x);
    }

    for (const m of this.messages(uses)) {
      let text = m.text;
      // First replace any items or other names with their bytes.
      text = text.replace(/([\[{])([^\]}]*)[\]}](.|$)/g, (full, bracket, inside, after) => {
        if (after && !PUNCTUATION[after]) return full;
        if (after === ' ') after = '';
        if (bracket === '[' && inside === ':ITEM:') {
          return `[8]${after}`;
        } else if (bracket === '{' && inside === ':HERO:') {
          return `[4]${after}`;
        }
        // find the number before the colon.
        const match = /^([0-9a-f]+):/.exec(inside);
        if (!match) throw new Error(`Bad message text: ${full}`);
        const id = Number.parseInt(match[1], 16);
        return `[${bracket === '{' ? 6 : 7}][${id}]${after}`;
      });
      // Now start with the longest abbreviation and work our way down.
      for (const {str, bytes} of abbrs.get(m.mid) || []) {
        // NOTE: two spaces in a row after an expansion must be preserved as-is.
        text = text.replace(new RegExp(str + '( [ &0-9]|.|$)', 'g'), (full, after) => {
          if (after && !PUNCTUATION[after]) return full;
          if (after === ' ') after = '';
          return bytes.map(b => `[${b}]`).join('') + after;
        });
      }

      // build the encoded version
      const hexParts = ['[01]'];
      const bs = [];
      bs.push(1);
      for (let i = 0, len = text.length; i < len; i++) {
        const c = text[i];
        if (c === Messages.CONTINUED) {
          bs.push(3, 1);
          hexParts.push('[03][01]');
          if (text[i + 1] === '\n') i++;
        } else if (c === '\n') {
          bs.push(2);
          if (text[i + 1] === ' ') i++;
          hexParts.push('[02]');
        } else if (c === '[') {
          const j = text.indexOf(']', i);
          if (j <= 0) throw new Error(`bad text: ${text}`);
          const b = Number(text.substring(i + 1, j));
          if (isNaN(b)) throw new Error(`bad text: ${text}`);
          bs.push(b);
          hexParts.push(`[${hex(b)}]`);
          i = j;
        } else if (c === ' ' && text[i + 1] === ' ') {
          let j = i + 2;
          while (text[j] === ' ') j++;
          bs.push(9, j - i);
          hexParts.push(`[09][${hex(j - i)}]`);
          i = j - 1;
        } else {
          bs.push(c.charCodeAt(0));
          hexParts.push(c);
        }
      }
      bs.push(0);
      hexParts.push('[0]');
      m.bytes = bs;
      m.hex = hexParts.join('');

      // Figure out which page it needs to be on
      // const bank = this.banks[m.part] << 13;
      // const offset = bank - 0xa000;
      
<<<<<<< HEAD
      promises[m.part][m.id] =
          writer.write(bs, bank, bank + 0x2000, `Message ${m.mid}`)
              .then(a => a - offset);
=======
      // promises[m.part][m.id] =
          // writer.write(bs, bank, bank + 0x2000, `Message ${m.mid()}`)
          //     .then(a => a - offset);
>>>>>>> baf3ab72
    }
  }

  write(): Module[] {
    const a = this.rom.assembler();
    free(a, $14,   0x8000, 0x8500);
    free(a, $14,   0x8520, 0x8528);
    free(a, $14,   0x8586, 0x8593);
    free(a, $14,   0x8900, 0x9400);
    free(a, $14,   0x9685, 0x9706);
    //free(a, '14',   0x9b4e, 0x9c00);
    free(a, $14,   0x9e80, 0xa000);
    free(a, $15,   0xa000, 0xc000);
    free(a, $16_a, 0xa000, 0xc000);
    free(a, $17,   0xa000, 0xbc00);
    // plan: analyze all the msesages, finding common suffixes.
    // eligible suffixes must be followed by either space, punctuation, or eol
    // todo - reformat/flow messages based on current substitution lengths

    // build up a suffix trie based on the abbreviations.
    // const trie = new SuffixTrie<number[]>();
    // for (let i = 0, len = table.length; i < len; i++) {
    //   trie.set(table[i].str, i < 0x80 ? [i + 0x80] : [5, i - 0x80]);
    // }

    // write the abbreviation tables (all, rewriting hardcoded coderefs)
    function updateCoderef(ptr: Address, base: Expr, ...offsets: number[]) {
      ptr.loc(a);
      a.word(base);
      // second ref (usually 5 bytes later)
      let i = 0;
      for (const offset of offsets) {
        ptr.plus(offset).loc(a);
        a.word({op: '+', args: [base, {op: 'num', num: ++i}]});
      }
    }

    // First step: write the messages.
    const addresses: Expr[][] = seq(this.partCount, () => [])
    for (let partId = 0; partId < this.partCount; partId++) {
      const partAddrs = addresses[partId];
      const part = this.parts[partId];
      const bank = this.banks[partId];
      const segment = SEGMENTS[bank];
      a.segment(segment.name);
      for (const m of part) {
        a.reloc(`Message_${m.mid()}`);
        partAddrs.push(a.pc());
        a.byte(...m.bytes, 0);
      }
    }

    // Now write a single chunk with all the parts.
    const partTables: Expr[] = [];
    a.segment($14.name);
    a.reloc(`MessagesTable`);
    for (let partId = 0; partId < this.partCount; partId++) {
      partTables.push(a.pc());
      a.word(...addresses[partId]);
    }
    const bankTable = a.pc();
    a.byte(...this.banks);

    a.reloc(`MessageParts`);
    const partsTable = a.pc();
    a.word(...partTables);

    // Finally update the bank and parts pointers.
    updateCoderef(BANKS_PTR, bankTable);
    updateCoderef(BANKS_PTR2, bankTable);
    updateCoderef(PARTS_PTR, partsTable, 5);

    // Now write the words tables.
    const wordTables = [
      [`CommonWords`, this.commonWords, [COMMON_WORDS_BASE_PTR]],
      [`UncommonWords`, this.uncommonWords, [UNCOMMON_WORDS_BASE_PTR]],
      [`PersonNames`, this.personNames, [PERSON_NAMES_BASE_PTR]],
      [`ItemNames`, this.itemNames, [ITEM_NAMES_BASE_PTR,
                                     ITEM_NAMES_BASE_PTR2]],
    ] as const;
    for (const [name, words, ptrs] of wordTables) {
      const addrs: (number|Expr)[] = [];
      let i = 0;
      for (const word of words) {
        if (!word) {
          addrs.push(0);
          continue;
        }
        a.reloc(`${name}_${hex(i++)}`);
        addrs.push(a.pc());
        a.byte(word, 0);
      }
      a.reloc(name);
      const base = a.pc();
      a.word(...addrs);
      for (const ptr of ptrs) {
        updateCoderef(ptr, base, 5);
      }
    }
    return [a.module()];
  }
}

interface Abbreviation {
  // Bytes to abbreviate to.
  bytes: number[];
  // MIDs of the messages to abbreviate.
  mids: Set<string>;
  // Expanded text.
  str: string;
}

// Max length for words table.  Vanilla allocates 932 bytes, but there's
// an extra 448 available immediately beneath.  For now we'll pick a round
// number: 1200.
const MAX_TABLE_LENGTH = 1250;

// const PUNCTUATION_REGEX = /[\0 !\\,.:;?_-]/g;
// const OPENERS: {[close: string]: string} = {'}': '{', ']': '['};
const CLOSERS: {[open: string]: string} = {'{': '}', '[': ']'};

// Message MIDs that are hardcoded in various places.
export const HARDCODED_MESSAGES: Set<string> = new Set([
  // '00:00', // impossible to identify uses
  '20:1d', // endgame message 1, exec 27fc9, table 27fe8
  '1b:0f', // endgame message 2, exec 27fc9, table 27fea
  '1b:10', // endgame message 3, exec 27fc9, table 27fec
  '1b:11', // endgame message 4, exec 27fc9, table 27fee
  '1b:12', // endgame message 5, exec 27fc9, table 27ff0
  '1b:05', // azteca dialog after draygon2, exec 37b28
  '1b:06', // azteca dialog after draygon2, exec 37b28
  '1b:07', // azteca dialog after draygon2, exec 37b28
  '1f:00', // zzz paralysis dialog, exec 3d0f3
  '13:00', // kensu swan asks for love pendant, exec 3d1ca
  '0b:01', // asina reveal, exec 3d1eb
  '20:0c', // itemget message 'you now have', exec 3d43c
  '20:0f', // too many items, exec 3d48a
  '1c:11', // sword of thunder pre-warp message, exec 1c:11
  '0e:05', // mesia recording, exec 3d621
  '16:00', // azteca in shyron story, exec 3d79c
  '16:02', // azteca in shyron story, exec 3d79c (loop)
  '16:04', // azteca in shyron story, exec 3d79c (loop)
  '16:06', // azteca in shyron story, exec 3d79c (loop)
  '20:11', // empty shop, exec 3d9c4
  '21:00', // warp menu, exec 3db60
  '21:02', // telepathy menu, exec 3dd6e
  '21:01', // change menu, exec 3decb
  '06:00', // (st) kelbesque 1 monologue, exec 1e99f
  '18:00', // (st) kelbesque 2 monologue, exec 1e99f
  '18:02', // (st) sabera 2 monologue, exec 1ece6
  '18:04', // (st) mado 2 monologue, exec 1ee26
  '18:08', // (st) karmine monologue, exec 1ef8a
  '1b:03', // (st) statues monologue, exec 1f0e5
  '1b:00', // (st) draygon 1 monologue, exec 1f193
  '1b:00', // (st) draygon 1 monologue, exec 1f193
  '1b:04', // (st) draygon 2 monologue, exec 1f193
  '06:01', // (st) kelbesque 1 escapes, exec 1fae7, table 1fb1bb
  '10:13', // (st) sabera 1 escapes, exec 1fae7, table 1fb1f
  '19:05', // (st) mado 1 escapes, exec 1fae7, table 1fb25
  '20:14', // (st) kelbesque 1 left chest, exec 1f7a3, table 1f7cb
  '20:15', // (st) sabera 1 left chest, exec 1f7a3, table 1f7d5
  '20:17', // (st) mado 1 left chest, exec 1f7a3, table 1f7da
  '20:02', // (st) cure status ailment, exec 27b90
  '20:0d', // (st) level up, exec 351e2
  '20:19', // (st) poisoned, exec 352aa
  '20:1a', // (st) paralyzed, exec 352df
  '20:1b', // (st) stoned, exec 35317
  '03:01', // (st) learn telepathy, exec 352cc
  '03:02', // (st) fail to learn telepathy, exec 352e8
  '10:10', // (st) fake mesia message 1, exec 365b1
  '10:11', // (st) fake mesia message 2, exec 365b1
  '10:12', // (st) fake mesia message 3, exec 365b1
  '0c:04', // (st) dismount dolphin (not inside ESI cave), exec 36609
  '0c:05', // (st) dismount dolphin (everywhere in near ESI), exec 36609
  '03:03', // (st) start stom fight, exec 36716
  '20:0e', // (st) insufficient magic for spell, exec 3cc23
  '20:13', // (st) nothing happens item use oerr, exec 3d52a
]);<|MERGE_RESOLUTION|>--- conflicted
+++ resolved
@@ -117,7 +117,7 @@
     this.text = parts.join('');
   }
 
-  mid(): string {
+  get mid(): string {
     return `${hex(this.part)}:${hex(this.id)}`;
   }
 
@@ -719,16 +719,6 @@
       // Figure out which page it needs to be on
       // const bank = this.banks[m.part] << 13;
       // const offset = bank - 0xa000;
-      
-<<<<<<< HEAD
-      promises[m.part][m.id] =
-          writer.write(bs, bank, bank + 0x2000, `Message ${m.mid}`)
-              .then(a => a - offset);
-=======
-      // promises[m.part][m.id] =
-          // writer.write(bs, bank, bank + 0x2000, `Message ${m.mid()}`)
-          //     .then(a => a - offset);
->>>>>>> baf3ab72
     }
   }
 
@@ -775,7 +765,7 @@
       const segment = SEGMENTS[bank];
       a.segment(segment.name);
       for (const m of part) {
-        a.reloc(`Message_${m.mid()}`);
+        a.reloc(`Message_${m.mid}`);
         partAddrs.push(a.pc());
         a.byte(...m.bytes, 0);
       }
