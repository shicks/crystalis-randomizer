--- conflicted
+++ resolved
@@ -654,9 +654,6 @@
 //   throw new Error(`Expected non-null`);
 // }
 
-<<<<<<< HEAD
-export function assertType<T>(actual: T): void {}
-=======
 
 // Generalized memoization wrapper.  All arguments must be objects,
 // but any number of arguments is allowed.
@@ -905,4 +902,5 @@
     }
   }
 }
->>>>>>> baf3ab72
+
+export function assertType<T>(actual: T): void {}