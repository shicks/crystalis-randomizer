;;; Various flag-based defines will be prepended to this file, indicated
;;; by a `_` prefix.

.segment "0e", "0f"

;;; Patch the end of ItemUse to check for a few more items.
.org $834d
  jmp PatchTradeInItem

;; TODO - extra item indirection preamble...
;; handle different checks

.org $8157
  .word (PowersOfTwo) ; no need for multiple copies

;;; Fix the overly-long loop to find broken statue
;; .org $1c585
;;   ldx #$08
;; - lda $6450,x
;;   cmp #$38    ; broken statue
;;   beq +
;;   dex
;;   bpl -
;;   jmp $84db
;;; Allow giving arbitrary items for broken statue trade-in
.org $8594
  lda #$ff
;  sta $6450,x
  ;rts
;;   ;; 9 free bytes, could be more if we remove the unused Flute of Lime checks
;; .assert * <= $1c59e

;.org $1c596
;  jsr $d22b ; grant item in register A
;  jsr FixStatue
 ; jmp FixStatue


;; Count uses of Flute of Lime and Alarm Flute - discard after two.
.segment "0e", "0f", "fe", "ff"
.reloc
PatchTradeInItem:
    cmp #$28  ; flute of lime
    beq @FluteOfLime
    cmp #$31  ; alarm flute
    bne @DoTradeIn
    lda #$40
    SKIP_TWO_BYTES ; skip the next instruction (safe b/c $80a9 is prg rom)
@FluteOfLime:
    lda #$80
    sta $61
    lda $648e ; check flag 076 (alarm flute) or 077 (flute of lime)
    and $61
    bne @DoTradeIn
    lda $648e
    ora $61
    sta $648e
    ;; Deselect current item
    lda #$00
    sta $0715
    lda #$80
    sta $642e
    rts
@DoTradeIn:
    jmp ItemUse_TradeIn

.segment "0f", "fe", "ff"


;; Prevent soft-lock when encountering sabera and mado from reverse
;; Double-returns if the boss's sprite is not in the top quarter of
;; the screen. This is unused space after triggers.
.reloc
CheckBelowBoss:
   lda $0380,x
    bmi ++
   ; skip the check for sabera 1 and mado 1
   lda $04a0,x
   and #$fe
   cmp #$e6  ; sabera and mado
   bne +
    lda #$dc
    cmp $04c0,x  ; first version has #$cf, second has #$dc
    bne ++
+  sec
   lda $d0
   sbc $d0,x
    bmi ++
   lda $b0
   sbc $b0,x
    bmi ++
   sbc #$40
++ rts

.ifdef _NERF_MADO
;;; Mado's cannonball time is a function of his HP: framecount = HP + #$20.
;;; This causes problems when HP >= #$e0, since it overflows.  We can make
;;; sure he bounces for less time by dividing by two instead of clearing
;;; carry.  We also change the shift to #$18, making the range 24..152
;;; rather than 0..255.
.org $ae53
  lsr
  adc #$18
.endif

.org $a48b  ; vampire pattern 0
  jsr CheckBelowBoss
.org $a971  ; kelbesque pattern 0
  jsr CheckBelowBoss
.org $ac8f  ; sabera pattern 0
  jsr CheckBelowBoss
.org $ade8  ; mado pattern 0
  jsr CheckBelowBoss

;; If LookingAt is $1f and the item goes into the $20 row then we can't
;; just reject - instead, add the item to an overflow chest.
;; We use the bytes at 64b8..64bf to store the overflow.

;;; ITEM GET PATCHES
.segment "0e", "fe", "ff"

;; Treasure chest spawns don't need to be so complicated.
;; Instead, just use the new dedicated ItemGet flags 200..27f
.org $85c3
  ;; Read the flag 100|chest, where chest is in $23
  lda $23
  and #$07
  tay
  lda $c000,y ; powers of two
  pha
   lda $23
   lsr
   lsr
   lsr
   tay
  pla
  and SlotFlagsStart,y
  bne +
   inc $20
+ rts
FREE_UNTIL $85de  ; ~24 bytes


;;;;;;;;;;;;;;;;;;;;;;;;;;;;;;;;;;;;;;;;;;;;;;;;;;;;;;;;;;;;;;;;
;;; TODO - finish itemget patches
;;;  1. add a new table for indirection
;;;  2. new table can include mimic, so divert spawn
;;;  3. write both 1xx and 2yy flags.
;;;  4. store both ids until after item gotten
;;;     - may need to use something like 61fe ?
;;;  5. ???
;;; Also update the slots.
;;;;;;;;;;;;;;;;;;;;;;;;;;;;;;;;;;;;;;;;;;;;;;;;;;;;;;;;;;;;;;;;


;; Replace ItemGet with an extra indirection
.org $826f
  jsr PatchStartItemGet

.org $8285
  nop ; don't update $29, it was already written in PatchStartItemGet...
  nop

;; Patches to ItemGet to update the dedicated flag and
;; leave room for calling the difficulty methods
.org $8287
  jsr ItemGet_PickSlotAndAdd

.org $8297
  jmp ItemGetFollowup
FREE_UNTIL $829e  ; ~4 bytes

.org $829e
ItemGet_PickSlotAndAdd:  ; move this up a few bytes
  sty $62
.assert * = $82a0

.org $82a8
  jsr ItemGet_FindOpenSlotWithOverflow

.ifdef _PROGRESSIVE_BRACELET
;;; NOTE: this code replaces the WeaponBallOrBracelet_NotCrystalis branch
;;; of ItemGet, along with the Bracelet-only branch down to 1c308
.org $82de
   lda $29
   bcc +          ; just compared #$o4, swords are good to go
    inc $6430,x   ; try incrementing the power slot
    bne ++        ; if it was empty (ff) then now we're zero
    lsr           ; clear carry if $29 was even (a bracelet)
    lda $29
    sbc #$00      ; subtract one if carry clear, to make it a ball
    sta $23       ; store the *actual* item back in $23, which is used later
+  sta $6430,x    ; store the item in its spot
++ lda $6430,x    ; read the item back again (in case we jumped here)
   sta $07dc      ; store the actual item in the dialog spot to get right message
   rts ; jmp PostInventoryMenu (note: would be nice to get items right)
FREE_UNTIL $8308
.endif

;;; Exported by rom/slots.ts
.import CheckToItemGetMap

;;; NOTE: The start of this table is in the middle of some freed section
;;; [$9c82, $9daf); we only preserve the second half of the table, starting
;;; at $9daf (y=$49).
OriginalItemGetTable = $9d66

.reloc
PatchStartItemGet:
  lda $23
  sta $61fe
  tax
  lda CheckToItemGetMap,x
  tay
  cmp #$70
  bcc +
   ;; spawn mimic instead - need to back out of 3 layers of calls
   ;; TODO - keep track of which mimic so we can set the flag?
   pla
   pla
   pla
   pla
   pla
   pla
   jmp SpawnMimic
+ cmp #$49
  bcc +
   lda OriginalItemGetTable,y  ; NOTE: y>=$49, so this is really [$9daf...)
+ sta $29
  sta $07dc   ; TODO - can we ditch the table at 3d45c now?
  rts         ;      - what about other writes to 07dc?

;; TODO - why is this here?

.org $d3f6              ; Within game mode jump 07 (trigger / chest)
  ;; This is only a minor optimization to skip the 4 nops we add below
  bcc +
.org $d3fb              ; HandleTreasureChest
  ;; This normally checks for a mimic spawn, but we check that elsewhere
  ;; so just replace it with nops.
  nop ; just in case there's another entry into here
  nop
  nop
  nop
+:

;; Fix dialog to work with us... (patch in the middle here)
ShowTreasureChestMessage = $d41c
.org $d404
  ;lda $62 ; the actual item gained (or tried to gain)
  ;sta $07dc   ; note: already written in PatchStartItemGet
  lda $23
  bmi HandleTreasureChest_TooManyItems ; patched version of this message tells what was in chest
  bpl ShowTreasureChestMessage
  ;; skip these bytes
FREE_UNTIL $d41c

.org $d47c ; HandleTreasureChest_TooManyItems
HandleTreasureChest_TooManyItems:
  ;; Rather than using the global timer to determine whether
  ;; to show the "too many items" message, use the gamepad:
  ;; only show if pressing a direction ($49 != #$ff)
  lda $49
  bpl +
   rts
   nop
+:
.assert * = $d482


;;; Redisplay scaling level when it changes
.segment "0e", "0f", "fe", "ff"
.reloc
ItemGetRedisplayDifficulty:
.ifndef _DISPLAY_DIFFICULTY ; TODO - just remove the path?
  rts
.endif
  lda #$01
  sta ShouldRedisplayDifficulty
  rts

;;; Exported by rom/item.ts
.import KeyItemData
.reloc
ItemGetFollowup:
  ;; The vanilla code checks whether the last byte at ($24),y is negative
  ;; and if not, then it stores the positive value in $23 as some sort of
  ;; "chained" ItemGet and repeats the whole ItemGet routine from the
  ;; start.  But no items actually use this, so we don't bother copying
  ;; it here.  If we needed to, it's easy enough to `lda ($24),y;pha` and
  ;; then instead of a simple `rts` we `pla;bmi >rts;sta $23;jmp ItemGet`.

  ;; Check if this is a key item, and maybe increase difficulty.
  lda $29
  lsr
  lsr
  lsr
  tay
  lda $29
  and #$07
  tax
  lda KeyItemData,y
  and PowersOfTwo,x
  beq +
   inc Difficulty
   jsr ItemGetRedisplayDifficulty
   ;; Always set the dedicated 200+chest flag.
+:
  ;; lda #$42
  ;; sta $61
  ;; ;; $62 is already the item number, saved from earlier
  ;; lda #$61
  ;; sta $24
  ;; lda #$00
  ;; sta $25
  ;; tay
  ;; jmp SetOrClearFlagsFromBytePair_24y
  ldy #$02
  lda $62
  jsr SetFlagYA
  ldy #$01
  lda $61fe
  jmp SetFlagYA

.reloc
ItemGet_FindOpenSlotWithOverflow:
  tay ; copied from 1c2a8
  bmi +
   pla ; make the call into this actually a jump...
   pla
   stx $61  ; save this for now
   jsr ItemGet_FindOpenSlot
   ;; if 23 nonzero then we failed to find a slot
   ;; if 61 is 20 then we really need to put it somewhere
   ;; in that case, add it to the overflow.  when we
   ;; delete a key item, it will fall in
   lda $23
    beq +
   lda $61
   cmp #$20
    bne +
   ;; need to find a place
   ldx #$07
-   lda $64b8,x
    beq ++
    dex
    bpl -
+ rts
++  lda $29
    sta $64b8,x
    lda #$00
    sta $23
    rts


.ifdef _FIX_VAMPIRE
;;; Fix vampire to allow >60 HP.  Normally at 61 HP there's an overflow
;;; and the teleport animation gets really fast until HP drops below 61.
.org $a576
  jsr ComputeVampireAnimationStart
  nop
.assert * = $a57a ; match up exactly to next instruction

.reloc
ComputeVampireAnimationStart:
   bcs +
   asl
   bcs +
   adc #$10
   bcc ++
+  lda #$ff
++ rts

.endif

.segment "0f", "fe", "ff"  ;; NOTE: 0e is not valid below here.

;;; Ensure Draygon 2 spawns directly if bow of truth was used earlier.
.org $b1a1
  jsr SpawnDraygon

;;; Once we use the Bow of Truth, it's gone, so we need to make sure
;;; any future encounters with Draygon 2 automatically go to the
;;; final form.  Since triggers and itemuse actions share the same
;;; address space, we add a fake trigger $a0 that has the same reveal
;;; action as using the Bow of Truth.  But rather than placing it on
;;; the screen (and incurring lag by stepping on it) we instead
;;; simulate it during the "start fight" object action by setting
;;; 0623 and 057f as if we were standing in front of it.  To get this
;;; right we actually need to move the UsedBowOfTruth trigger to a
;;; fixed position (02f) that we can check easily.
.reloc
SpawnDraygon:
  inc $0600,x ; original action
  lda $06c3
  beq +       ; make sure we're looking at draygon 2, not 1
  lda $6485
  bpl +       ; check flag 02f
  lda #$1f
  sta $0623
  lda #$a0
  sta $057f
  lda #$07 ; trigger tile
  sta $41
+ rts

;;; Boss chest action jump has some special handling for bosskill 3 (rage)
;;; which is instead used for Kensu dropping a chest.  We'll rearrange the
;;; special case to consolidate.
;; .org $1f766
;;   lda #$8d
;;   sta $03a0,x
;;   lda #$aa
;;   sta $0300,x
;;   lda $0600,x
;;   asl
;;   asl
;;   ;clc
;;   adc $0600,x
;;   tay
;;   cpy #$0f
.org $b76b
  beq @HandleKensuChestInit
.org $b77b
  clc
  nop
@HandleKensuChestInit: ; if we jumped here then C is set
  jsr HandleKensuChest

.org $b7d0
  .byte $00  

;;; We moved the LV(menu) display from 06 to 0e so display that instead
.org $bd27
  lda #$0e

.pushseg "0f"    ; NOTE: 0e does not work here.
.reloc
HandleKensuChest:
  lda #$8d
  sta $03a0,x
  bcc +
   lda #$09
   sta $033e
+ rts
.popseg

.segment "10", "fe", "ff"  ; TODO - is 11 valid here, too?

;; Replace "drop item" code for key items to use an overflow buffer

.org $8372
  jsr CheckDroppable

.org $8434
  jsr MaybeDrop
  nop
  nop

InvItemData = $8ff0


;; MUST BE EXACTLY 4 BYTES
.org $8534
  nop
  jsr FillQuestItemsFromBuffer
.assert * = $8538

;; NOTE: This prevents swords and orbs from sorting to avoid out-of-order
;; swords from clobbering one another.  We swap the second and fourth
;; items from the table of row starts so that when we start at two instead
;; of zero, we end up skipping exactly the first and fourth rows.
;; We change the sort order more generally so that we can prevent sorting
;; the key item row as well if unidentified items is set.
.org $859e
  .byte $04,$04,$08,$08,$08,$08,$04,$04
  .byte $00,$0c,$20,$10,$18,$28,$04,$08


.reloc
CheckDroppable:
  ;; Loads A with something that has the :40 bit set if the item
  ;; is not droppable.
  lda $64bf
  beq +
   ;; there's overflow, so allow deleting if selecting from 3rd row
   lda $6427
   and #$38
   cmp #$10
   bne +
    lda #$00
    rts
+ lda InvItemData,x
  rts

.reloc
MaybeDrop:  ; 21486
  txa
  and #$f0
  cmp #$20
  beq +
   lda #$ff
   sta $6430,x
   rts
  ;; This is a key item and we have overflow.
  ;; Substitute the overflow and cycle...
+ lda $6430,x
  pha
   lda $64bf
   sta $6430,x
   ldx #$07
-   lda $64b7,x
    beq +
    sta $64b8,x
    dex
    bne -
+ pla
  sta $64b8,x
  rts

.reloc
FillQuestItemsFromBuffer:
  ;; First fill in any gaps in the quest item row
  ;; Note: we're very short space, but we need to increment x and y.
  ;; Start them at -9 (due to preincr) and -8 so that they end at zero.
  ldx #$f8
  ldy #$f7
-  iny
   beq +
   lda $6358,y ; NOTE: $6450..$6457
    bmi - ; nothing in y so loop
   sta $6358,x
   inx
   beq ++
  bne - ; uncond
+ lda #$ff
-  sta $6358,x
   inx
  bne -
  ;; Now check the overflow buffer...

  ;; If there's anything in the buffer and any space in the inventory,
  ;; fill them in.  Just take the most recently added ones, not worrying
  ;; about cycling the queue (that's only needed for dropping).
++:
  ldy #$08     ; predecrement, so start at $64c0 even tho last item at $64bf
-  dey
   bmi +       ; buffer is full
   lda $64b8,y
  bne -        ; occupied, decrement and look at the next
  ;; If y == #$08 then buffer is empty - return.
+ iny
  cpy #$08
  beq +
  ;; Look for open spots in the quest item row
  ldx #$08
-   dex
    bmi +
    lda $6450,x
   bpl -
   ;; We're looking at an open slot in x and an available item in y
   lda $64b8,y
   sta $6450,x
   lda #$00
   sta $64b8,y
   iny
   cpy #$08
  bne -
  ;; The following is copied from $20534, patched to not sort
  ;; the swords or powerups (so it loads 2 instead of 0)
+ lda #SORT_START_ROW
  sta $2e
  rts

;;; Support for fixing sword charge glitch
.reloc
ReloadInventoryAfterLoad:
  jsr PostInventoryMenu
  jmp AfterLoadGame



.ifdef _DISABLE_SHOP_GLITCH
;;; Disable the shop glitch by ensuring prices are updated immediately
;;; after moving the cursor, rather than a few frames later.
.org $9812
    jmp Shop_NothingPressed
.endif







.ifdef _DISABLE_SWORD_CHARGE_GLITCH
.org $9bce
  jmp ReloadInventoryAfterLoad
.org $9bde
  jmp ReloadInventoryAfterLoad
.endif


;;; Rewrite the page boundary to avoid code crossing it.
.segment "12"
.org $9fef
  ;; Need to fit this in 17 bytes
  sta $09     ; 85 09
  ldy #$03    ; a0 04
- sta $06f0,y ; 99 f0 06
  sta $0002,y ; 99 02 00
  dey         ; 88
  bpl -       ; 10 f7
  jmp $a005   ; 4c 05 a0
FREE_UNTIL $a000


.segment "13"
.org $a000
FREE_UNTIL $a005


.segment "13", "fe", "ff"   ; TODO - check 12

.ifdef _FIX_OPEL_STATUE
;; Search inventory for a statue
.reloc
CheckOpelStatue:
.ifndef _NEVER_DIE
  lda $6440,x
  cmp #$26
  beq +
   dex
   bpl CheckOpelStatue
    jmp PlayerDeath
+ stx SelectedConsumableIndex
  lda #$0a
  sta EquippedConsumableItem
  jmp ActivateOpelStatue
.else
  ;; Special code path for "never die" mode
  ;; (just automatically activate opels)
  jsr ActivateOpelStatue
  lda #$08
  sta $41
  rts
.endif

;;; Fix opel statue bug that undid change/dolphin rather than status
.org $b903
  and #$f0

.org $b912
  ldx #$07
  jmp CheckOpelStatue
FREE_UNTIL $b91c
.endif


.ifdef _DISPLAY_DIFFICULTY
;;; Start the loop at 6 instead of 5 to also show the difficulty
.org $baca
  ldx #$06
.endif


;;; Fix the graphics glitch from getting a sword while changed.
.org $bc04
  jsr MaybeRevertChangeOnSwordGet


.reloc
MaybeRevertChangeOnSwordGet:
  lda $0710
  and #$80
  beq +
   jsr $bb9d ; 27b9d MainGameModeJump_19_ChangeMagicRevertAnimation
+ jmp $c867  ; 3c867 ??


;.segment "14" ; TODO - do these _actually_ go together?
.segment "17", "fe", "ff"
;.bank $28000 $8000:$2000
;.bank $2e000 $a000:$2000

;;; Prevent softlock from saving or checkpointing with zero health or MP.
;;; This handles cases such as (1) swamp runs when the last HP was lost
;;; exactly upon entering Oak, (2) reverse goa runs where flight is needed
;;; to exit, but the last MP was used and no wise men are available to
;;; restore, (3) the first sword requires flying to Swan and then passing
;;; through the gate.  This patch guarantees starting with 5 HP and 1 MP,
;;; unless the player is swordless, in which case 20 MP are given (since
;;; it may be impossible to stay at an inn or buy magic-restoring items).
;;; This is entered by a patched call at $2fd82.
.ifdef _PITY_HP_AND_MP
.org $bd82 ; normally "sta $03c1"
  jsr CheckForLowHpMp

.reloc
CheckForLowHpMp:
    cmp #PITY_HP_AMOUNT
    bcs +
     lda #PITY_HP_AMOUNT
+   sta PlayerHP
    ;; Check if we've ever found any swords
    lda ItemFlagsStart
    and #$0f
    ;; If this is zero then we have no swords and should give 34 MP.
    ;; Note that we can ignore the swordless check via a flag.
    beq +
     lda #$01
    .byte $2c             ; skip next instruction
+    lda #PITY_MP_AMOUNT
    ;; Now compare with MP - if it's less, set the minimum.
    cmp PlayerMP
    bcc +
     sta PlayerMP
+   rts
.endif ; _PITY_HP_AND_MP

;;; This glitch works because the game sets three separate checkpoints
;;; when using warp boots: one from $3e538 (ExitTypeJump_2_Warp) after
;;; setting the location/exit but before setting coordinates, another
;;; from $3e503 (ExitTypeJump_0_Normal) after setting the coordinates
;;; but before consuming the item, and then the third time from $3d4ef
;;; (the warp boots follow-up of MainGameModeJump_06).  The third one
;;; is unique to Warp Boots (Teleport only does the first two), and is
;;; also the only one that does not run with GameMode == #$06.  The fix
;;; is simple: don't set the checkpoint in GameMode_06.

.org $bbd5
;;; Space freed from unused "revert change magic" routine.  We specify
;;; this directly so that we can use a branch to MaybeSetCheckpointActual
;;; and thus save 3 bytes.
FixWarpBootsReuseGlitch:
  lda $41  ; GameMode
  cmp #$06 ; item use
  bne MaybeSetCheckpointActual
  rts
FREE_UNTIL $bc00

.ifdef _DISABLE_WARP_BOOTS_REUSE
.org $bc00
MaybeSetCheckpoint:
  ;; Normally this just jumps to MaybeSetCheckpointActual, which is kind
  ;; of pointless, but it provides a convenient point of indirection for
  ;; us to use here.
  jmp FixWarpBootsReuseGlitch
.endif

.org $bc09
MaybeSetCheckpointActual:


.ifdef _HARDCORE_MODE
;;; Zero out the checkpoint table!
.org $bf00
  .res 256, 0
.endif


.segment "1a", "1b", "fe", "ff"
;.bank $34000 $8000:$4000

;;; Numeric displays
.org $8ee9  ; 06 - was LV(menu) but now it's difficulty
  .word (Difficulty)
  .byte $3c,$2b,$03,$00 ; display right of lvl
.org $8f19  ; 0e - was unused, now it's LV(menu)
  .word (PlayerLevel)
  .byte $29,$29,$03,$00 ; copied from $34ee9


;; ADJUSTED DAMAGE CALCULATIONS (in the middle of sword-enemy collision jump)
;; $61 is extra HP bit(s)
;; $62 is DEF
;; $63 is damage
.org $90fa
    lda #$00
    sta $61
    sta $63 ; damage we're actually going to do
    ;; Check elemental immunity
    lda ObjectElementalDefense,y
    and ObjectElementalDefense,x
    and #$0f
    php
     lda ObjectDef,y
     lsr     ; Just pull one extra bit for HP, could do one more if needed
     rol $61
     sta $62 ; Store actual shifted DEF in $62
     lda PlayerAtk
     adc ObjectAtk,x
     sec
     sbc $62 ; A <- atk - def
     bcc +
    plp
    bne ++
     sta $63 ; will do damage
     pha ; to prevent pla from screwing up
+   pla  ; to compensate for skipping the plp above
++  stx $10
    sty $11
    lda $63
    bne ++
      sta ObjectActionScript,x
      lda ObjectActionScript,y
      bmi +
       jsr KnockbackObject
+     lda #SFX_ATTACK_IMMUNE
      inc $63
      bne +++
++   jsr KnockbackObject
     lda #SFX_MONSTER_HIT
+++ jsr StartAudioTrack
    jsr SubtractEnemyHP
     bcc KillObject
    lsr
    lda $62
    rol
    sta ObjectDef,y
    rts
;;; NOTE: must finish before 35152
FREE_UNTIL $9152


;;; Change sacred shield to block curse instead of paralysis
.org $92ce
  cmp #$05 ; ceramic shield blocks paralysis

.org $934c
  jsr CheckSacredShieldForCurse

.reloc
CheckSacredShieldForCurse:
  lda $0714 ; equipped shield
  cmp #$06  ; sacred shield
  bne +
   pla
   pla
+ rts

;;; Allow other negative numbers to indicate projectile damage.
;;; Only $ff exactly will cause it to despawn.  This allows marking
;;; flails as $fe so that they still do projectile damage, but won't
;;; disappear.
.org $93df
  nop
  nop
  bpl $93e8


.ifdef _DISABLE_STATUE_GLITCH
.org $959a
  ;; Just always push down.
  lda #$04
.endif

.org $9b96 ; clear dolphin bit => also clear the flag
  jsr UpdatePlayerStatusAndDolphinFlag


.ifdef _EXTRA_EXTENDED_SCREENS
;;; Normally the check for tile effects just looks at the
;;; current map screen and clamps the page switch to the
;;; first 8 pages, but if we're reading screen data from
;;; extended locations, this won't work.  We need to patch
;;; the tile effects reader to read from extended pages
;;; when the extended flag is set ($62ff)
.org $35a5e
  lda $62ff
  bne +
   lda $6300,y
   rol
   rol
   rol
   rol
   and #$07
+ jsr QuickSwapPageA
  bne +
.org $35a73
+:
.endif


;; Adjusted stab damage for populating sword object ($02)
.org $9c5f
  lda #$02
.ifdef _NERF_FLIGHT
  jmp CheckSwordCollisionPlane
.else
  sta $03e2
.endif
  rts

.ifdef _RABBIT_BOOTS_CHARGE_WHILE_WALKING
.org $9e00
  jsr CheckRabbitBoots
.endif

.ifdef _DISABLE_TRIGGER_SKIP
.org $9d9a
  jsr FixTriggerSkip_CheckLatch
.endif

;.bank $36000 $a000:$2000
;
;.org $36086
;
;        ;; Free space at end of UseMagicJump
;        
;.assert * <= $36092 
;
;;;; Make gate opening independent of locations
;.org $37879
;  lda $23
;  and #$f8
;  cmp #$30
;  beq GateCheckPassed
;  lda $6c
;  cmp #$73
;  beq GateCheckPassed
;  bne GateCheckFailed
;.assert * <= $3788f
;.org $3788f
;GateCheckFailed:
;.org $37896
;GateCheckPassed:

;;; This is for fixing trigger glitch?
;;; @@@ TODO - this seems to have been orphaned somewhere?
;; .reloc
;; SetTriggerTileGameMode:
;;   sty $0623
;;   dec $41
;;   rts

;;; Free up some space in the magic table by consolidating the used magics.
.scope
  .org $a092
  ContinuousMagicTable_Orig:

  .org $a032 ; refer to moved table
    lda ContinuousMagicTable,y

  .org $a072
    .word (NoMagic)  ; UseMagicJump_00

  .reloc
  NoMagic:
    rts

  .reloc
  ContinuousMagicTable:
    .move 10, ContinuousMagicTable_Orig
    ;.byte $08,$00,$08,$08,$08,$08,$00,$08,$00,$08
.endscope


;;; This is a far entry in the jump table (????)
.org $a410
  .word (MaybeSpawnInsect)      ; ObjectActionJump_7e

.reloc
MaybeSpawnInsect:
  lda $038d
  bmi +
   bit $6488
   bvc +
    lda #$e2
    sta $04ad
+ rts


.ifdef _CUSTOM_SHOOTING_WALLS
;;; This is in object jump 07, replacing the hardcoded location check
.org $a864
  lda $06c0,x
  nop
  nop
  nop
  cmp #$ff
.endif


.ifdef _FIX_COIN_SPRITES
;;; Normally this code reads from a table to give the 16 different coin drop
;;; buckets a different metasprite.  Instead, we just change the CHR pages
;;; so that they're all compatible with $a9, which is loaded by LoadObject
;;; (after we updated the coin's object data to use a9 instead of a8).
;;; Now everything shows a single big coin.  This leads to slightly less
;;; variety, but less glitchy graphics.  Mimics should load $aa instead.
;;; We can tell because $300,x == $90.  This also frees up metasprite a8.
FREE "1a" [$8bfe, $8c0e) ; this table is no longer read, free up 16 bytes

.org $ba1c
  lda $0300,x
  cmp #$90
  bne +
   inc $0300,x
+ rts
FREE_UNTIL $ba2c
.endif
  

;;; Beef up dyna

.ifdef _BUFF_DYNA

;;; This is near the beginning of object action 70:06 (dyna eye)
.org $bc9c
  ;; Don't check pod's status before shooting eye laser
  nop
  nop
;.org $37d37
;  ;; Don't shift the "bubble turns" by 2, so that one or the
;  ;; other is always shooting
;  nop
;  nop
;.org $37d3c
;  and #$01 ; each cannon shoots 1 in 2 rather than 1 in 8

;;; Middle of object action 70:08 (dyna pod)
.org $bd35
  txa
  asl ; clears carry
  adc $08
  and #$03
  beq +
   rts
+ lda $08
  and #$3c
  lsr
  lsr
  jmp $bd4c    ; 37d4c
.assert * <= $bd4c
;;; TODO - change ItemGet_Crystalis to remove magics!

.org $bd55
  ;; Change shots to start from a random location
  jmp DynaShoot

.org $bd86
  jmp DynaShoot2

.org $bd6c
  nop
  nop

.reloc
DynaShoot:
  sta $61        ; Store the spawn ID for later
  lda $70,x      ; Save pod's position on stack
  pha            ;
   tya           ; Store the shot's direction on stack
   pha           ;
    lda $70      ; Seed the random number by player's position
    adc $08      ; Also seed it with the global counter
    and #$3f     ; Don't overflow
    tay          ;
    lda $97e4,y  ; Read from Random number table
    asl          ; Multiply by 8: range is 0..$3f
    asl          ;
    asl          ;
    adc #$e0     ; Subtract $20
    adc $70,x    ; Add to pod's position
    sta $70,x    ; And store it back (temporarily)
   pla           ; Pull off the direction
   tay           ;   ...and save it back in Y
   lda $61       ; Pull off the spawn ID
   jsr $972d     ; AdHocSpawnObject
  pla            ; Pull off the pod's position
  sta $70,x      ;   ...and restore it
  rts

.reloc
DynaShoot2:
  pha
  lda $08
  asl
  bcc +
   iny
+ asl
  bcc +
   dey
+ pla
  jmp $972d     ; AdHocSpawnObject

.endif

;;.org $3c010
;;;; Adjusted inventory update - use level instead of sword
;;   ldy $0719  ; max charge level
;;   lda #$01
;;-   asl
;;    dey
;;   bpl -
;;   ldy $0716  ; equipped passive item
;;-   clc
;;    adc $0421  ; player level
;;    dey
;;    cpy #$0d   ; power ring - 1
;;   beq -
;;   sta $03e1  ; player attack
;;   lda $0421  ; player level
;;   cpy #$0f   ; iron necklace - 1
;;.org $3c02d   ; NOTE - MUST BE EXACT!!!!


.segment "fe", "ff"

.org $c010
;; Adjusted inventory update - use level instead of sword
;; Also nerf power ring to only double the sword value, rather than the level.
   ldy $0719  ; max charge level
   lda #$01
-   asl
    dey
   bpl -
   ldy $0716  ; equipped passive item
   cpy #$0e   ; power ring
   bne +
    asl
+  clc
   adc $0421  ; player level
   sta $03e1  ; player attack
   lda $0421  ; player level
   asl
   sta $62    ; $62 <- 2*player level
   asl
   sta $61    ; $61 <- 4*player level
   ldy $0713  ; equipped armor
   lda ArmorDefense,y
   ldy #$10   ; iron necklace
   jsr ComputeDefense
   sta $0401  ; armor defense
   ldy $0714  ; equipped shield
   lda ShieldDefense,y
   ldy #$14   ; shield ring
   jsr ComputeDefense
   sta $0400  ; shield defense
   nop
   nop
.assert * = $c04f ; NOTE: must be exact!


.org $c0f8
  jsr PostUpdateEquipment
  jmp RestoreBanksAndReturn


.reloc
PostUpdateEquipment:
  ;; Change 'lda' (ad) to 'jsr' (20) to enable these
.ifdef _LEATHER_BOOTS_GIVE_SPEED
  jsr ApplySpeedBoots
.endif
  rts

.reloc
ApplySpeedBoots:
  lda #$06   ; normal speed
  sta $0341  ; player speed
  lda $0716  ; equipped passive item
  cmp #$13   ; leather boots
  bne +
   inc $0341 ; speed up by 1
+ rts

;;; Remove the '10' bit if the player is flying ('20')
.reloc
CheckSwordCollisionPlane:
  sta $03e2 ; copied from $35c62
  lda $03a1
  and #$20
  ; lsr
  ; eor #$ff
  ; and $03a2
  ; sta $03a2
  ; rts
  beq +
   lda #$0c  ; zero out the collision plane entirely
   sta $03a2
+ rts


.ifdef _TWELVTH_WARP_POINT
;;; Remove 11 (5-byte) lines from the nametable write table
FREE "fe" [$c5b8, $c5ef)

.reloc
StageWarpMenuNametableWrite:
  ;; 20=a8, 21=DATA, 22=09, 23=00, 24=01
  sta $21
  lda #$a8
  sta $20
  lda #$09
  sta $22
  ldx #$00
  stx $23
  inx
  stx $24
  ;bne StageCustomNametableWrite ; uncond
StageCustomNametableWrite:  ; NOTE: was before the prev block
  jsr FlushNametableDataWrite
  txa
  pha
  jmp $c4b8  ; resume into the middle of StageNametableWrite

.reloc
WarpMenuNametableData:
  .byte $23,$2d,$36,$63,$6d,$76,$a3,$ad,$b6,$e3,$ed,$f6

.org $dc7b
  cmp #$0c  ; $0c is the first invalid slot (probably could just nop here)

.org $dd40
  lda #$0b  ; start drawing menu at $b

.org $dd4b
  ldx $11
  lda WarpMenuNametableData,x
  jsr StageWarpMenuNametableWrite
.assert * = $dd53

.org $dd59
  adc #$04  ; lower offset, start at 2f4 instead
.endif


.ifdef _DISABLE_SWORD_CHARGE_GLITCH
.org $c9fb
  jsr @ReloadInventoryAfterContinue

.reloc
@ReloadInventoryAfterContinue:
  sta $07e8
  jsr PostInventoryMenu
  rts
.endif


.ifdef _CHECK_FLAG0
;;; Note: this is a debugging aid added to determine if anything
;;; is accidentally setting flag 0.  It should not make a difference, 
.org $cb62 ; main game mode jump 08
    jsr CheckFlag0              ; was jsr ReadControllersWithDirections

.reloc
CheckFlag0:
    lda $6480
    lsr
    bcc +
     asl
     sta $6480
     lda #$00
     sta $20
     sta $21
     ldx #$0c
-     lda $6140,x
      eor #$ff
      sta $6140,x
      dex
     bpl -
     jsr LoadAndShowDialog

.ifdef _CTRL1_SHORTCUTS
+  jmp ReadControllersWithButtonUp
.else
+  jmp ReadControllersWithDirections
.endif
.endif ; _CHECK_FLAG0


.ifdef _DISPLAY_DIFFICULTY
.org $cb65  ; inside GameModeJump_08_Normal
  jsr CheckToRedisplayDifficulty ; was jsr CheckForPlayerDeath
.endif


.ifdef _CTRL1_SHORTCUTS
;;; These cases need to watch for button-up instead of button-down
.org $cb90 ; enter start menu
  lda $4a
.org $cbb4 ; enter select menu
  lda $4a

.ifndef _CHECK_FLAG0
.org $cb62 ; game mode 8
  jsr ReadControllersWithButtonUp
.endif
.endif ; _CTRL1_SHORTCUTS


.ifdef _DISABLE_WILD_WARP
.org $cbc7
  rts
.endif

;;; TODO - use this in several more places (i.e. dialog action jump 10 ??)
.reloc
WriteCoordsAndLoadOneObject:
  jsr $9897 ; WriteObjectCoordinatesFrom_34_37
  jmp $ff80 ; LoadOneObjectData

.org $d223 ; part of DialogFollowupActionJump_11 (give 2nd item)
  bpl GrantItemInRegisterA ; change from bne to handle sword of wind

.org $d22b
GrantItemInRegisterA:
  jsr PatchGrantItemInRegisterA

.reloc
PatchGrantItemInRegisterA:
  ;; Version of GrantItemInRegisterA that bails out if the
  ;; item is already owned.
  sta $057f
  lsr
  lsr
  lsr
  tax
  lda $057f
  and #$07
  tay
  lda SlotFlagsStart,x
  and PowersOfTwo,y
  beq +
   pla
   pla
+ rts


;;; Fix bug in dialog action 9 where carrying from the low byte of money
;;; would just increment the low byte again instead of the high byte.
.org $d273
  inc $0703



.ifdef _ZEBU_STUDENT_GIVES_ITEM
.org $d27d
  jmp PatchZebuStudentFollowUp ; replace jmp DisplayNumberInternal

.pushseg "1a", "fe", "ff"
.reloc
PatchZebuStudentFollowUp:
;.bank $34000 $8000:$2000
  jsr DisplayNumberInternal
  jmp DialogAction_11
.popseg
.endif

.org $d29d ; Just set dolphin status bit => also set the flag
  jsr UpdatePlayerStatusAndDolphinFlag

;;; Dialog action $0a is kensu dropping a chest behind - update it to
;;; no longer hardcode an item but instead check persondata[0]
.org $d2f9
  ldx $0623
  lda $0680,x
  pha
  jsr $98a8 ; ReadObjectCoordinatesInto_34_37
  ldx #$1e  ; slot 1e
  stx $10
  lda #$0f  ; boss chest
  sta $11
  jsr WriteCoordsAndLoadOneObject
  pla
  sta $057e
  ldx #$02
  stx $055e
  inx
  stx $061e
  nop
.assert * = $d31c

;;; Convert a beq to a bcs for mimic spawns - any chest between $70 and $80
;;; will now spawn a mimic.
;;; .org $3d3fd
;;;   .byte $b0


;; End of ActivateTriggerSquare restores game mode to normal,
;; but if sword of thunder comes from trigger square, this will
;; clobber the LOCATION_CHANGE mode.  Patch it to call out to
;; FinishTriggerSquare to check for mode 02 and if it is, don't
;; change it back.
.org $d54b ; change this to call FinishTriggerSquare
  lda $41
  cmp #$01  ; game mode: location change
  jmp FinishTriggerSquare
.assert * = $d552

;; Change trigger action 4 to do any "start game" actions.
.org $d56b
  .word (InitialAction)

.org $d91f
  jsr PostInventoryMenu
.org $d971
  jsr PostInventoryMenu

.ifdef _FIX_OPEL_STATUE
;;; Prevent ever "equipping" opel statue
OpelStatueReturn = $db0d
.org $db0e
SetEquippedConsumableItem:
    ;; Figure out what's equipped
    ldy SelectedConsumableIndex
    bmi +
    lda InvConsumables,y
    cmp #ITEM_OPEL_STATUE
    bne ++
+   ldy SelectedQuestItemIndex
    bmi OpelStatueReturn
    lda InvQuest,y
++  sec
    jmp FinishEquippingConsumable
FREE_UNTIL $db28
.endif


.ifdef _ALLOW_TELEPORT_OUT_OF_BOSS
.org $db31
  .byte $00   ; don't jump
.endif

.ifdef _ALLOW_TELEPORT_OUT_OF_TOWER
.org $db39
  .byte $00   ; don't jump away to prevent warp, just goto next line
.endif


;;; Allow putting oak child in pocket anywhere
.org $e7c3
-:
.org $e7cc
  bne -


.ifdef _SIMPLIFY_INVISIBLE_CHESTS
;;; We co-opt the unused npcdata[2]:20 bit to signify invisible chests
.org $e39f
  lda $2e
  and #$20
  beq $e3ad  ; normal chest
  bne $e3b0  ; invisible chest
  ;; 6 free bytes now
.endif

.org $e7b3 ; just cleared dolphin status => also clear the flag
  jsr UpdatePlayerStatusAndDolphinFlag

;;; Fix post-massacre Shyron sprites.  When we do sprite calculations,
;;; we don't really have any way to take into account the fact that
;;; post-massacre the game swaps $51 into pat1.  But pat0 is unused so
;;; if we make it $51 as well then we're good to go, even if we decide
;;; to flip the pattern slots.  Also, the changes to the color palettes
;;; are irrelevant, since it only changes pal3, which seems to be unused.
;;; So stop doing that so that peoples' colors don't change.
.org $e823
  lda $6c   ; check current location
  cmp #$8c  ; is it shyron?
  bne +     ; if not, then return
  lda $6484 ; check flag 027
  bpl +     ; if it's unset then return
  lda #$51
  sta $07f4
  sta $07f5
+ rts
  ;; and we save 14 bytes, to boot.
FREE_UNTIL $e845

.org $d458
    ;; Once we pick up a chest, reset the graphics?
    jmp ReloadLocationGraphicsAfterChest

.reloc
ReloadLocationGraphicsAfterChest:
    ;; After player picks up a chest, reload the location's graphics.
    ;; NOTE: we make an exception for Stom's house, since it needs to
    ;;       keep the modified pattern (4e instead of 4d)
    ;;       TODO - this is pretty crummy, consider finding a better solution
    lda $6c
    cmp #$1e
    beq +
     jsr $e148 ; reload just graphics, not objects
+   jmp $d552 ; ExecuteItemOrTriggerAction


;;; Allow any negative number to terminate an exit table.  Since X coordinates
;;; are constrained to 0..7f, this is safe, and it gives 7 extra bits for
;;; storing additional information that we can read when parsing the rom.
;;; For now, we will store %1p0eeeee where p is 1 if there is a pits table
;;; and eeeee is the number of entrances (0..1f).
.org $eb40
  bpl +
   rts
  nop
+:
.assert * = $eb44


.ifdef _EXTRA_EXTENDED_SCREENS
FREE "0a" [$80f0, $8100)
.pushseg "0a", "fe", "ff"
;;; In this setup, we compress the map data by two bytes:
;;;  - The layout table (0) is now [music], [yx], [ext+anim],
;;;    where (x, y, anim, ext) have been compressed into only
;;;    two bytes, saving some room for other purposes.
;;;  - (yx) packs the height into the upper nibble and the
;;;    width into the lower nibble.
;;;  - (ext+anim) packs the ext number into the upper 6 bits
;;;    and the animation into the lower 2.  Thus, $28 would
;;;    indicate that screen 00 is at $14000, up through screen
;;;    $1f at $15f00.
.reloc
DecomposeScreenYX:
  lda ($10),y
  and #$0f
  sta $62fc
  lda ($10),y
  lsr
  lsr
  lsr
  lsr
  sta $13
  rts
.popseg

.org $e639
  ;; read the y=1 byte into both 62fc AND 62fd/13
  jsr DecomposeScreenYX ; $140f0
  sta $62fd
  iny
  lda ($10),y
  lsr
  lsr
  sta $62ff
  ;; read the y=2 byte into both 62ff AND 62fe
  lda ($10),y
  and #$03
  sta $62fe
<<<<<<< HEAD
  bpl +
.assert < $3e652
.org $3e652
+:
=======
  bpl $e652
FREE_UNTIL $e652
>>>>>>> baf3ab72

.org $ebe8
  ;; note: the AND should no longer be necessary since it's zero already
  and #$3f    ; note: we only need the 20 bit if we expand the rom
<<<<<<< HEAD
  beq +
   jsr $c418  ; BankSwitch8k_8000
.assert $3ebef
.org $3ebef
+:
.endif
=======
  beq $ebef
   jsr $c418  ; BankSwitch8k_8000
.assert * = $ebef
.endif ; _EXTRA_EXTENDED_SCREENS
>>>>>>> baf3ab72


.ifdef _BUFF_DEOS_PENDANT
;;; Skip the check that the player is stationary.  We could also adjust
;;; the speed by changing the mask at $3f02b from $3f to $1f to make it
;;; faster, or $7f to slow it down.  Possibly we could start it at $7f and
;;; lsr if stationary, so that MP recovers quickly when still, but at half
;;; speed when moving?  We might want to consider how this plays with
;;; refresh and psycho armor...
.org $f026
  nop
  nop
.endif




.ifdef _FIX_SHAKING
;;; Fix the shaking issues by tweaking the delay times in IRQ callbacks.
.org $f455
  ldx #$07
  nop
.org $f4eb
  ldx #$03
- dex
  bpl -
.endif


; possibly better to just have a bitset of modes that need to set the latch
; or patch the {lda 8; sta GameMode} that should be in every one?
.ifdef _DISABLE_TRIGGER_SKIP
.org $d497
  jsr FixTriggerSkip_LatchOnItemUse
.org $dd70
  jsr FixTriggerSkip_LatchOnMagicUse
.org $decb
  jsr FixTriggerSkip_LatchOnMagicUse
.endif

;;; Call this instead of 3c008 after the inventory menu
.reloc
PostInventoryMenu:
  ;; Change 'lda' (ad) to 'jsr' (20) to enable these
.ifdef _AUTO_EQUIP_BRACELET
  jsr AutoEquipBracelets
.else
  lda AutoEquipBracelets ; basically just a 3-byte no-op
.endif
  jmp UpdateEquipmentAndStatus

.reloc
AutoEquipBracelets:
  lda $6428
  bpl +
   ;; deselect all
-  lda #$80
   sta $642b
   lda #00
   sta $0718
   sta $0719
   rts
+ tay
  cmp $6430,y ; check for crystalis
   bne -
  lda $643c,y ; which power-up do we have?
   bmi -
  ;; need to store $718 (0=nothing, 1..4=ball, 5..8=bracelet), $719 (0..2), $642b (0..3)
  lsr
  lda #$01
  bcs +
   lda #$02
+ sta $719
  and #$02
  asl
  sta $61
  tya
  sta $642b
  sec
  adc $61
  sta $0718
  rts

.reloc
FinishTriggerSquare:
  beq +
   lda #$08  ; game mode normal
   sta $41
+ jmp MainLoop_01_Game
  
.reloc
Multiply16Bit:
  ;; Multiplies inputs in $61 and $62, then shifts
  ;; right A times.
  ;; Result goes $61$62 (lo hi), preserves XY
  ;; Sets carry if result doesn't fit in 8 bits
  txa
  pha
   lda #$00
   ldx #$08
   clc
-   bcc +
     clc
     adc $62
+   ror
    ror $61
    dex
   bpl -
   sta $62
   cmp #$01 ; set carry if A != 0
  pla
  tax
  rts

;.export Multiply16Bit

;;; a <- 0, x <- 8
;;; ror a -> ror $61
;;; if the bit we just rotated off $61 is set then add $62
;;; carry goes into upper of A


.reloc
TrainerIncreaseScaling:
  ;; scaling level
  lda Difficulty
  clc
  adc #$02
  cmp #$2f
  bcc +
   lda #$2f
+ sta Difficulty
  lda #$01
  sta ShouldRedisplayDifficulty
  rts

.reloc
TrainerIncreaseLevel:
  ;; level up
  lda #$0f
  cmp $0421
  bcs +
   rts
+ inc $0421
  ldy $0421
  lda $6e
  pha
   lda #$1a
   jsr $c418
   lda $8b7f,y
   sta $03c0
   sta $03c1
   lda $8b8f,y
   sta $0708
   sta $0709
   jsr $8cc0
   lda #$00
   jsr $8e46
   lda #$02
   jsr $8e46
   lda #$03
   jsr $8e46
   lda #$04
   jsr $8e46
   lda #$05
   jsr $8e46
   jsr $c008
  pla
  jmp $c418


.org $e2ac ; normally loads object data for wall
  jsr SpawnWall  

.reloc
SpawnWall:
  ;; Spawns a breakable wall.  The $2e byte (3rd) determines
  ;; several changes if type:$20 bit is set:
  ;;   id:$30 determines the spawned object, id:$03 is element
  ;;   type:$10 determine if it shoots (stored in $6c0,x)
  ;; Works together with _CUSTOM_SHOOTING_WALLS
  lda $2e
  and #$20
  bne +
   jmp LoadOneObjectDataInternal
  ;; Do extra processing
+ lda $2f
  and #$30
  lsr
  lsr
  lsr
  lsr
  adc #$d0 ; carry clear
  sta $11
  jsr LoadOneObjectDataInternal
  lda $2e
  and #$10
  beq +
   lda #$ff
   sta $06c0,x
+ lda $2f
  and #$03
  tay
  lda WallElements,y
  sta $0500,x
+ rts

.reloc
WallElements:
  .byte $0e,$0d,$0b,$07

.reloc
GameModeJump_05_ItemTrigger:
  lda $0623
  pha
   lda $6c
   pha
    jsr $d497 ; 3d497 game mode 06 item use
   pla
   cmp $6c
   bne ++
  pla
  sta $0623
  lda $41
  cmp #$08
  bne +
   dec $41
   jmp $d3eb ; 3d3eb game mode 07 trigger
+ rts
++ pla
  rts

;;; Rather than reading ctrl2, we instead just read ctrl1 and
;;; then use $4a to store buttons released.
;;; $46 and $48 are buttons that have been pressed in button-up mode,
;;; but we remove bits from 48 to prevent button-up when a shortcut
;;; activates, but keep them in 46.
;;; $4c is the indicator that we're in button-up mode
.reloc
ReadControllersWithButtonUp:
  lda #$01
  jmp $fe82 ; ReadControllersWithDirections+2

.reloc
StartReadCtrl1:
  sta $4c
  ldx #$00
  jmp $ff17 ; ReadControllerX

.reloc
RegisterButtonRelease:
  ;; do nothing if not read with button up
  lda $4c
  bne +
   sta $46 ; also zero out pressed buttons
   sta $48
   rts
  ;; any newly-pressed buttons go in $48
+ lda $4b
  ora $48
  sta $48
  ora $46  ; NOTE: 46 should always be a superset of 48
  sta $46
  ;; any buttons in $48 not in $43 go in $4a
  lda $43
  eor #$ff
  and $48
  sta $4a
  ;; any unpressed buttons are removed from $48 and $46
  lda $43
  and $46
  sta $46
  and $48
  sta $48
-- rts
QuickChangeSword:
   lda $48
   and #$cf
   sta $48   ; zero out pressed buttons
   ldx $0711
   cpx #$05
   beq --     ; rts if crystalis
-   inx
    cpx #$05
    bne +
     ldx #$00
+   cpx $0711
     beq --   ; rts if no other sword found
    cpx #$00
     beq -
    lda $642f,x
     bmi -    ; don't own sword
    ;; Found a new sword - equip it
    sta $6428 ; currently equipped index
    stx $0711 ; equipped sword
    lda #$00
    sta $06c0 ; zero out the current charge
    lda #$4c  ; sfx: cursor select
    jsr $c125 ; StartAudioTrack
    jmp PostInventoryMenu
CheckSelectShortcuts:
  lda $4b
  cmp #$40   ; newly pressed B?
   beq QuickChangeSword  ; yes -> change sword

.ifdef _SOFT_RESET
  cmp #$10   ; newlt pressed start
   beq SoftReset
.endif

-:
.ifdef _TRAINER
  jmp CheckTrainerShortcuts
.endif

  rts
CheckStartShortcuts:
  lda $46
  cmp #$d0   ; A+B+start exactly?
  bne -      ; done -> rts
.ifndef _NO_BIDI_WILD_WARP ; save 12 bytes without this...?
   lda $4b
   and #$40  ; B newly pressed -> go backwards
   beq +
    dec $0780
    dec $0780
.endif
+  lda $48   ; activated, so zero out start/select from $48
   and #$cf
   sta $48
   jmp $cbd3 ; yes -> wild warp

.ifdef _SOFT_RESET
SoftReset:
  ldx #$ff
  txs
  jmp ($fffc)
.endif

;;; Defines code to run on game start
.reloc
InitialAction:
.ifdef _TRAINER
  jsr TrainerStart
.endif
  rts

;;; NOTE: this is 23 bytes.  If we do anything else with flags
;;; it would make sense to write a pair of functions SetFlag
;;; and ClearFlag that take an offset in Y and a bit in A (with
;;; appropriate CPL already applied for clear) - these are each
;;; 7 bytes to define and 7 bytes to call, so this ends up costing
;;; 34 bytes total, but only 20 on the margin.  It would take
;;; a number of calls to pay off.
.reloc
UpdatePlayerStatusAndDolphinFlag:
  ;; Args: A = new value for $0710, bit 40 will go into flag 0ee (649d:40)
  sta $0710
  and #$40
  beq +
   ora $648d ; flag 06e
   sta $648d
   rts
+ lda #$bf
  and $648d
  sta $648d
  rts

.reloc
SetFlagYA:
;;; 27 bytes - we can probably improve this?
  pha
   sty $24
   lsr $24
   ror
   lsr $24
   ror
   lsr
   sta $24
  pla
  and #$07
  tay
  lda PowersOfTwo,y
  ldy $24
  ora $6480,y
  sta $6480,y
  rts

.ifdef _TRAINER
;;; Trainer mode: provides a number of controller shortcuts
;;; to do a wide variety of things:
;;;   Start+B+Left -> all balls
;;;   Start+B+Right -> all bracelets
;;;   Start+B+Down -> some consumables
;;;   Start+Up -> gain a level
;;;   Start+Down -> increase scaling by 2
;;;   Start+Left -> better armors
;;;   Start+Right -> better shields
;;; TODO - move trainer to a different ROM page since it's so big.
.reloc
CheckTrainerShortcuts:
   lda $46    ; Currently pressed?
   and #$50   ; Start+B
   cmp #$50
   bne ++
    lda $4b   ; Newly pressed?
    cmp #$08  ; Up
    bne +
     ;; TODO - something here?
+   cmp #$04  ; Down
    bne +
     lda #$04
     jmp TrainerGetItems
+   cmp #$02  ; Left
    bne +
     lda #$05
     jmp TrainerGetItems
+   cmp #$01  ; Right
    beq +
-    rts
+   lda #$06
    jmp TrainerGetItems
    ;; ----
++ cmp #$10  ; Start only
   bne -
   lda $4b   ; Newly pressed?
   cmp #$08  ; Up
   bne +
    lda $48
    and #$ef
    sta $48
    jmp TrainerIncreaseLevel
+  cmp #$04  ; Down
   bne +
    lda $48
    and #$ef
    sta $48
    jmp TrainerIncreaseScaling
+  cmp #$02  ; Left
   bne +
    lda #$02
    jmp TrainerGetItems
+  cmp #$01
   bne -
   lda #$03
   jmp TrainerGetItems

TrainerStart:
  ;; Get all swords, armor, magic, bow of truth, max money
  lda #$ff  ; max gold
  sta $0702
  sta $0703
  lda $6484 ; shyron massacre
  eor #$80
  sta $6484
  lda #$ff  ; activate all warp points
  sta $64de
  sta $64df
  lda #$00
  jsr TrainerGetItems
  lda #$01
  jsr TrainerGetItems
  lda #$04
  jsr TrainerGetItems
  lda $6e ; NOTE: could just jmp $3d276 ?? but less hygeinic
  pha
   lda #$1a
   jsr $c418 ; bank switch 8k 8000
   lda #$01
   jsr $8e46 ; display number internal
  pla
  jmp $c418

.reloc
TrainerData:
  .word (TrainerData_Swords)      ; 0 swords, armors, shields
  .word (TrainerData_Magic)       ; 1 accessories, bow of truth, magic
  .word (TrainerData_Balls)       ; 2
  .word (TrainerData_Bracelets)   ; 3
  .word (TrainerData_Consumables) ; 4
  .word (TrainerData_Armors)      ; 5
  .word (TrainerData_Shields)     ; 6

.reloc
TrainerGetItems:
    ;; Input: A = index into TrainerData table
    asl
    tax
    lda TrainerData,x
    sta $10
    lda TrainerData+1,x
    sta $11
    ldy #$00
    lda ($10),y
    sta $12
    iny
    lda ($10),y
    tay
    iny
    iny
    clc
    adc $12
    tax
    dex
    dey
    ;; At this point, we move $6430,x <- ($10),y
    ;; and then decrease both until y=2
-    lda ($10),y
     bmi +
      sta $6430,x
+    dex
     dey
     cpy #$02
    bcs -
    lda $48
    and #$ef
    sta $48
    rts  

.reloc
TrainerData_Swords:
  .byte $00,$0c
  .byte $00,$01,$02,$03,$15,$16,$17,$18,$0d,$0e,$0f,$10

.reloc
TrainerData_Magic:
  .byte $18,$18
  .byte $29,$2a,$2b,$2c,$2d,$2e,$2f,$30
  .byte $ff,$ff,$ff,$ff,$ff,$ff,$ff,$40
  .byte $41,$42,$43,$44,$45,$46,$47,$48

.reloc
TrainerData_Balls:
  .byte $0c,$04
  .byte $05,$07,$09,$0b

.reloc
TrainerData_Bracelets:
  .byte $0c,$04
  .byte $06,$08,$0a,$0c

.reloc
TrainerData_Consumables:
  .byte $10,$08
  .byte $1d,$1d,$21,$21,$22,$22,$24,$26

.reloc
TrainerData_Armors:
  .byte $04,$04
  .byte $19,$1a,$1b,$1c

.reloc
TrainerData_Shields:
  .byte $08,$04
  .byte $11,$12,$13,$14

.endif  

<<<<<<< HEAD
;;; This is a faster version of page swap that destroys Y
QuickSwapPageA:
  sta $6f
  ldy #$07
  sty $50
  sty $8000
  sta $8001
  rts

.assert < $3fe00 ; end of free space started at 3f9ba
=======
.ifdef _DISABLE_TRIGGER_SKIP
.reloc
FixTriggerSkip_LatchOnItemUse:
  lda #$01
  sta $61fd
  rts

.reloc
FixTriggerSkip_LatchOnMagicUse:
  sta $07de
  lda #$01
  sta $61fd
  rts

;;; NOTE: We should move this to 34c0e after making _FIX_COIN_SPRITES
;;; mandatory.
.reloc
FixTriggerSkip_CheckLatch:
  lsr $61fd
  bcc +
  pla
  pla
+ lda $0710
  rts
.endif
>>>>>>> baf3ab72


.reloc
CheckRabbitBoots:
  lda EquippedPassiveItem
  cmp #ITEM_RABBIT_BOOTS ; require rabbit boots
  bne +
  lda $06c0
  cmp #$10 ; don't charge past level 2
  bcs +
  rts
  ;; return instead to after the charge is increased
+ pla
  pla
  jmp $9e39 ; 35e39


.reloc
SubtractEnemyHP:
  ;; NOTE: we could probably afford to move a few of these back if needed
  lda ObjectElementalDefense,y
  and #$0f
  cmp #$0f
  sec
   beq +   ; don't damage anything that's invincible.
  lda ObjectHP,y
  sbc $63
  sta ObjectHP,y
+ lda $61
  sbc #$00
  rts

;;; Note: This is moved from $3db22, where we ran out of space.
.reloc
FinishEquippingConsumable:
    sbc #$1c
    sta EquippedConsumableItem
    rts


.reloc
ComputeDefense:
  cpy $0716   ; equipped worn item
  php         ; remember whether it was equal or not
   clc
   adc $0421  ; add the level
   cmp $61    ; compare to 4*level
   bcc +      ; if less then skip
    lda $61   ; if greater then cap
+ plp         ; pull the Z flag
  bne +       ; if not wearing correct item then skip
   clc
   adc $62    ; add 2*level
+ rts


.reloc
CheckToRedisplayDifficulty:
  lda ShouldRedisplayDifficulty
  beq +
   lsr ShouldRedisplayDifficulty
   lda #$06
   jsr DisplayNumber
+ jmp CheckForPlayerDeath


;;; Repurpose $3e148 to skip loading NPCs and just reset pattern table.
;;; The only difference from $3e144 is that $18 gets set to 1 instead of 0,
;;; but this value is never read.  Start by changing all jumps to $3e148
;;; to instead jump to $3e144.  Then we grab some space and have a nonzero
;;; value in $18 return early.
.org $e6ff
  jmp $e144
.org $d21a
  jmp $e144
;;; For these, just eliminate the indirection: update the jump table directly.
.org $d56f
  .word ($e144)  ; ItemOrTriggerActionJumpTable[$06]
.org $d585
  .word ($e144)  ; ItemOrTriggerActionJumpTable[$11]


;;; ================================================================
;;; Consolidate some of the ItemOrTrigger -> itemget logic. (@@sog)
;;; A number of different message actions can be combined into a single
;;; one once we expose the active trigger ID at $23.

;;; TODO - change the actions on the messageids rather than repeat jumps
;;;   08,0d,0f -> 0b, 14 -> 13
;;;   ==> if we do this then we need to fix logic/world.ts
;;; We could free up 4 new actions (in addition to the 3 or so unused ones)
.org $d573                       ; ItemOrTriggerActionJumpTable + 2*$08
  .word (GrantItemFromTable)      ; 08 learn paralysis
.org $d579                       ; ItemOrTriggerActionJumpTable + 2*$0b
  .word (GrantItemFromTable)      ; 0b learn barrier
  .word (GrantItemThenDisappear)  ; 0c love pendant -> kensu change
  .word (GrantItemFromTable)      ; 0d kirisa plant -> bow of moon
  .word (UseIvoryStatue)          ; 0e
  .word (GrantItemFromTable)      ; 0f learn refresh
.org $d589                       ; ItemOrTriggerActionJumpTable + 2*$13
  .word (DestroyStatue)           ; 13 use bow of moon
  .word (DestroyStatue)           ; 14 use bow of sun


.import GrantItemTable
;;   .byte $25,$29  ; 25 statue of onyx use -> 29 gas mask
;;   .byte $39,$3a  ; 39 glowing lamp use -> 3a statue of gold
;;   .byte $3b,$47  ; 3b love pendant use -> 47 change
;;   .byte $3c,$3e  ; 3c kirisa plant use -> 3e bow of moon
;;   .byte $84,$46  ; 84 angry sea trigger -> 46 barrier
;;   .byte $b2,$42  ; b2 summit trigger -> 42 paralysis
;;   .byte $b4,$41  ; b4 windmill cave trigger -> 41 refresh
;;   .byte $ff      ; for bookkeeping purposes, not actually used

;; .assert * = $d6e4

.reloc
GrantItemFromTable:
  ldy #$00
  lda $34
-  iny
   iny
   ;; beq >rts    ; do we need a safety?
   cmp GrantItemTable-2,y
  bne -
+ lda GrantItemTable-1,y
  jmp GrantItemInRegisterA

.reloc
GrantItemThenDisappear:  ; Used by Kensu in granting change (action 0c)
  jsr GrantItemFromTable
  ldy #$0e
  jmp $d31f

.reloc
UseIvoryStatue:  ; Move bytes from $3d6ec
  jsr $e144 ; LoadNpcDataForCurrentLocation
  ldx #$0f
  lda #$1a
  jsr $c418 ; BankSwitch8k_8000
  jsr $98a8 ; ReadObjectCoordinatesInto_34_37
  ldx #$1e
  stx $10
  jsr $9897 ; WriteObjectCoordinatesFrom_34_37
  lda #$df
  sta $11
  jsr $c25d ; LoadOneObjectDataInternal
  lda #$a0
  sta $033e
- rts
DestroyStatue:
  ;; Modified version to use the ID of the used bow rather than have
  ;; a separate action for each bow.
  lda #$00
  ldy $34  ; $3e for moon -> 4ad, $3f for sun -> 4ae ==> add 46f
  sta $046f,y
  lda #$6b
  jsr $c125 ; StartAudioTrack
  jsr $d88b
  lda $04ad
  ora $04ae
  bne -  ; rts from previous
  lda #$7f
  sta $07d7
  lda $04cf
  sta $11
  lda #$0f
  sta $10
  jmp $c25d ; LoadOneObjectDataInternal

.org $d7fd ; itemuse action jump 1c - statue of onyx -> akahana
  jsr GrantItemFromTable
  nop
  nop

;;; In HandleItemOrTrigger, backup $23 in $10 rather than using it for the
;;; JMP opcode, and then call Jmp11 instead.
.org $d845
  lda $23
  sta $34

.org $d853
  jsr Jmp11

;;; ================================================================

;;; Now fix the LoadNpcDataForLocation code
.org $e19a  ; in the middle of CheckForNpcSpawn
  lda $18
  beq $e1ae ; <rts
  lda ($10),y
  dey
  asl
  bcs $e1af ; skip the rts
  jsr $e1b6 ; TryNpcSpawn
  inx
  jmp $e18f ; Check next NPC spawn.
FREE_UNTIL $e1ae

.reloc
Jmp11: ;;; More efficient version of `jsr $0010`, just `jsr Jmp11`
  jmp ($0011)


.ifdef _HAZMAT_SUIT
.org $ef66
  ;; Check for gas mask instead of leather boots for pain terrain
  cmp #$0d
.endif


.ifdef _CTRL1_SHORTCUTS
    ;; NOTE: we could save a bit of space by using relative jumps
    ;; and inserting the code around $3fe70
.org $fe80
  lda #$00
  jsr StartReadCtrl1
.org $fecc
  jmp RegisterButtonRelease

.org $fee0
  lda #$00
  jsr StartReadCtrl1
.org $ff13
  jmp RegisterButtonRelease

.org $cbc1
  lda $46
  and #$20   ; select pressed?
  beq +
   jsr CheckSelectShortcuts
+ lda $46
  and #$10   ; start pressed?
  beq $cbeb  ; no -> rts
   jmp CheckStartShortcuts
.assert * <= $cbd3
.endif

;;; TODO - quick select items
;; .org $3cb62
;;   jsr ReadControllersAndUpdateStart
;; .org $3d8ea
;;   jsr ReadControllersAndUpdateStart
;; 
;; .org $3fa10
;; ReadControllersAndUpdateStart:
;;   lda $43    ; Pressed buttons last frame
;;   and #$30   ; Start and Select
;;   sta $61
;;   jsr ReadControllersWithDirections
;;   ;; Change $4b to report start/select only on button-up, and
;;   ;; only if no quick select happened.  We store a mask #$30 in
;;   ;; $42 on button-down for start and select, and zero it out
;;   ;; on quick change, so that ANDing with it before setting
;;   ;; $4b is sufficient to meet the requirement.
;;   lda #$30
;;   bit $4b
;;   beq +
;;    sta $42
;; + lda $43
;;   eor #$ff
;;   and $61
;;   and $42
;;   sta $61
;;   lda $4b
;;   and #$cf  ; ~$30
;;   ora $61
;;   sta $4b
;;   rts



;;; TODO - set up an in-game timer?
;;; Also display completion percent on end screen?
;; .org $3f9f8
;; UpdateInGameTimer:
;; .org $3f3b7
;;   nop
;;   jsr UpdateInGameTimer


;;; The following patch fixes a crash where an IRQ right in the middle of
;;; loading NPCs can fail to correctly restore the bank select register
;;; $8000.  If the IRQ occurs exactly between selecting the bank and setting
;;; the value (i.e. at $3c430..$3c432) and executes both MaybeUpdateMusic
;;; (which page-swaps, rewriting $50 to $8000 afterwards, but not restoring
;;; $50) and SelectCHRRomBanks (which restores $8000 to the clobbered $50)
;;; then the bank swap will fail.  In the case of this crash, it then reads
;;; NpcData from the wrong page, reading a 7 into the NPC type and jumping
;;; off the end of the 5-element NpcDataJump table.  The fix is to make sure
;;; that MaybeUpdateMusic restores $50 as well as $8000, though this takes
;;; an extra two bytes that we need to recover from SelectCHRRomBanks (which
;;; immediately follows) by using smaller instructions.
.org $f564
  jsr SelectCHRRomBanks
.org $f6e2
  jsr SelectCHRRomBanks
.org $f734
  jsr SelectCHRRomBanks
.org $f779
  jsr SelectCHRRomBanks
.org $f785
  jsr SelectCHRRomBanks
.org $f7c8
  jsr SelectCHRRomBanks
.org $f882
  stx $50
  rts
FREE_UNTIL $f8cb

.reloc
SelectCHRRomBanks:
  ldx #$05
- stx $8000
  lda $07f0,x
  sta $8001
  dex
  bpl -
  lda $50
  sta $8000
  rts

;;; NOTE: This is an alternative implementation of SelectCHRRomBanks
;;; that is 4 bytes shorter than the original, but way longer than
;;; the loop above.
  ;; ldx #$80
  ;; stx $53
  ;; ldx #$00
  ;; stx $52
  ;; txa
  ;; sta ($52,x)
  ;; tay
  ;; iny
  ;; lda $07f0
  ;; sta ($52),y
  ;; lda #$01
  ;; sta ($52,x)
  ;; lda $07f1
  ;; sta ($52),y
  ;; lda #$02
  ;; sta ($52,x)
  ;; lda $07f2
  ;; sta ($52),y
  ;; lda #$03
  ;; sta ($52,x)
  ;; lda $07f3
  ;; sta ($52),y
  ;; lda #$04
  ;; sta ($52,x)
  ;; lda $07f4
  ;; sta ($52),y
  ;; lda #$05
  ;; sta ($52,x)
  ;; lda $07f5
  ;; sta ($52),y
  ;; lda $50
  ;; sta ($52,x)
  ;; rts

;; ScalingLevels = SCALING_LEVELS
;; .export ScalingLevels<|MERGE_RESOLUTION|>--- conflicted
+++ resolved
@@ -866,7 +866,7 @@
 ;;; extended locations, this won't work.  We need to patch
 ;;; the tile effects reader to read from extended pages
 ;;; when the extended flag is set ($62ff)
-.org $35a5e
+.org $9a5e
   lda $62ff
   bne +
    lda $6300,y
@@ -876,9 +876,19 @@
    rol
    and #$07
 + jsr QuickSwapPageA
-  bne +
-.org $35a73
-+:
+  bne $9a73
+FREE_UNTIL $9a73
+
+;;; This is a faster version of page swap that destroys Y
+.reloc
+QuickSwapPageA:
+  sta $6f
+  ldy #$07
+  sty $50
+  sty $8000
+  sta $8001
+  rts
+
 .endif
 
 
@@ -1540,32 +1550,16 @@
   lda ($10),y
   and #$03
   sta $62fe
-<<<<<<< HEAD
-  bpl +
-.assert < $3e652
-.org $3e652
-+:
-=======
   bpl $e652
 FREE_UNTIL $e652
->>>>>>> baf3ab72
 
 .org $ebe8
   ;; note: the AND should no longer be necessary since it's zero already
   and #$3f    ; note: we only need the 20 bit if we expand the rom
-<<<<<<< HEAD
-  beq +
-   jsr $c418  ; BankSwitch8k_8000
-.assert $3ebef
-.org $3ebef
-+:
-.endif
-=======
   beq $ebef
    jsr $c418  ; BankSwitch8k_8000
 .assert * = $ebef
 .endif ; _EXTRA_EXTENDED_SCREENS
->>>>>>> baf3ab72
 
 
 .ifdef _BUFF_DEOS_PENDANT
@@ -2124,18 +2118,6 @@
 
 .endif  
 
-<<<<<<< HEAD
-;;; This is a faster version of page swap that destroys Y
-QuickSwapPageA:
-  sta $6f
-  ldy #$07
-  sty $50
-  sty $8000
-  sta $8001
-  rts
-
-.assert < $3fe00 ; end of free space started at 3f9ba
-=======
 .ifdef _DISABLE_TRIGGER_SKIP
 .reloc
 FixTriggerSkip_LatchOnItemUse:
@@ -2161,7 +2143,6 @@
 + lda $0710
   rts
 .endif
->>>>>>> baf3ab72
 
 
 .reloc
