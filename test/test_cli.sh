#!/bin/sh

set -ex

# Prepares a fake ROM for testing, which contains only the minimal table
# structures that are necessary for the randomizer to not crash (i.e.
# address tables, terminations, etc.)
{
  # Pad the test data on either side, then chop down to the right size
  #head -c 81919 /dev/urandom
  head -c 77823 /dev/urandom
  cat test/testdata
  head -c 300000 /dev/urandom
} | head -c 393232 > test/test.nes

<<<<<<< HEAD
# Now run the CLI on it.
node src/js/cli.js --flags=Rst \
                   --output=test/test_out --force test/test.nes
=======
# Try all the presets
for preset in $(node src/js/cli.js --list-flags); do
  # Now run the CLI on it.
  node src/js/cli.js --preset=$preset --output=test/test_out --force test/test.nes
>>>>>>> 4092f3cf

  # Make sure the output has the right size.
  wc -c test/test_out.nes | grep -q 393232
  rm -f test/test_out.nes
done

# Clean up.
rm -f test/test.nes<|MERGE_RESOLUTION|>--- conflicted
+++ resolved
@@ -13,16 +13,10 @@
   head -c 300000 /dev/urandom
 } | head -c 393232 > test/test.nes
 
-<<<<<<< HEAD
-# Now run the CLI on it.
-node src/js/cli.js --flags=Rst \
-                   --output=test/test_out --force test/test.nes
-=======
 # Try all the presets
 for preset in $(node src/js/cli.js --list-flags); do
   # Now run the CLI on it.
   node src/js/cli.js --preset=$preset --output=test/test_out --force test/test.nes
->>>>>>> 4092f3cf
 
   # Make sure the output has the right size.
   wc -c test/test_out.nes | grep -q 393232
